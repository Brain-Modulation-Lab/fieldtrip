function [hdr] = ft_read_header(filename, varargin)

% FT_READ_HEADER reads header information from a variety of EEG, MEG and LFP
% files and represents the header information in a common data-independent
% format. The supported formats are listed below.
%
% Use as
%   hdr = ft_read_header(filename, ...)
%
% Additional options should be specified in key-value pairs and can be
%   'headerformat'   = string
%   'fallback'       = can be empty or 'biosig' (default = [])
%   'checkmaxfilter' = boolean, whether to check that maxfilter has been correctly applied (default = true)
%   'chanindx'       = list with channel indices in case of different sampling frequencies (only for EDF)
%   'coordsys'       = string, 'head' or 'dewar' (default = 'head')
<<<<<<< HEAD
%   'coilaccuracy'   = can be empty or a number (0, 1 or 2) to specify the accuracy (default = [])
=======
>>>>>>> a740cbac
%   'chantype'       = string or cell of strings, channel types to be read (NeuroOmega, BlackRock). 
%
% This returns a header structure with the following elements
%   hdr.Fs                  sampling frequency
%   hdr.nChans              number of channels
%   hdr.nSamples            number of samples per trial
%   hdr.nSamplesPre         number of pre-trigger samples in each trial
%   hdr.nTrials             number of trials
%   hdr.label               Nx1 cell-array with the label of each channel
%   hdr.chantype            Nx1 cell-array with the channel type, see FT_CHANTYPE
%   hdr.chanunit            Nx1 cell-array with the physical units, see FT_CHANUNIT
%
% For some data formats that are recorded on animal electrophysiology
% systems (e.g. Neuralynx, Plexon), the following optional fields are
% returned, which allows for relating the timing of spike and LFP data
%   hdr.FirstTimeStamp      number, represented as 32 bit or 64 bit unsigned integer
%   hdr.TimeStampPerSample  number, represented in double precision
%
% For continuously recorded data, nSamplesPre=0 and nTrials=1.
%
% To use an external reading function, use key-value pair: 'headerformat', FUNCTION_NAME.
% (Function needs to be on the path, and take as input: filename)
%
% Use cfg.chantype='chaninfo' to get hdr.chaninfo table. For BlackRock 
% specify decimation with chantype:skipfactor (e.g. cfg.chantype='analog:10')
<<<<<<< HEAD
%                      
=======
%  
>>>>>>> a740cbac
% Depending on the file format, additional header information can be
% returned in the hdr.orig subfield.
%
% The following MEG dataformats are supported
%   CTF - VSM MedTech (*.ds, *.res4, *.meg4)
%   Neuromag - Elekta (*.fif)
%   BTi - 4D Neuroimaging (*.m4d, *.pdf, *.xyz)
%   Yokogawa (*.ave, *.con, *.raw)
%   NetMEG (*.nc)
%   ITAB - Chieti (*.mhd)
%   Tristan Babysquid (*.fif)
%
% The following EEG dataformats are supported
%   ANT - Advanced Neuro Technology, EEProbe (*.avr, *.eeg, *.cnt)
%   BCI2000 (*.dat)
%   Biosemi (*.bdf)
%   BrainVision (*.eeg, *.seg, *.dat, *.vhdr, *.vmrk)
%   CED - Cambridge Electronic Design (*.smr)
%   EGI - Electrical Geodesics, Inc. (*.egis, *.ave, *.gave, *.ses, *.raw, *.sbin, *.mff)
%   GTec (*.mat, *.hdf5)
%   Generic data formats (*.edf, *.gdf)
%   Megis/BESA (*.avr, *.swf, *.besa)
%   NeuroScan (*.eeg, *.cnt, *.avg)
%   Nexstim (*.nxe)
%   TMSi (*.Poly5)
%   Mega Neurone (directory)
%   Natus/Nicolet/Nervus (.e files)
%   Nihon Kohden (*.m00)
%
% The following spike and LFP dataformats are supported
%   Neuralynx (*.ncs, *.nse, *.nts, *.nev, *.nrd, *.dma, *.log)
%   Plextor (*.nex, *.plx, *.ddt)
%   CED - Cambridge Electronic Design (*.smr)
%   MPI - Max Planck Institute (*.dap)
%   Neurosim  (neurosim_spikes, neurosim_signals, neurosim_ds)
%   Windaq (*.wdq)
%
% The following NIRS dataformats are supported
%   BUCN - Birkbeck college, London (*.txt)
%
% The following Eyetracker dataformats are supported
%   EyeLink - SR Research (*.asc)
%   Tobii - (*.tsv)
%   SensoMotoric Instruments - (*.txt)
%
% See also FT_READ_DATA, FT_READ_EVENT, FT_WRITE_DATA, FT_WRITE_EVENT,
% FT_CHANTYPE, FT_CHANUNIT

% Copyright (C) 2003-2016 Robert Oostenveld
%
% This file is part of FieldTrip, see http://www.fieldtriptoolbox.org
% for the documentation and details.
%
%    FieldTrip is free software: you can redistribute it and/or modify
%    it under the terms of the GNU General Public License as published by
%    the Free Software Foundation, either version 3 of the License, or
%    (at your option) any later version.
%
%    FieldTrip is distributed in the hope that it will be useful,
%    but WITHOUT ANY WARRANTY; without even the implied warranty of
%    MERCHANTABILITY or FITNESS FOR A PARTICULAR PURPOSE.  See the
%    GNU General Public License for more details.
%
%    You should have received a copy of the GNU General Public License
%    along with FieldTrip. If not, see <http://www.gnu.org/licenses/>.
%
% $Id$

% TODO channel renaming should be made a general option (see bham_bdf)

persistent cacheheader        % for caching the full header
persistent cachechunk         % for caching the res4 chunk when doing realtime analysis on the CTF scanner
persistent db_blob            % for fcdc_mysql

if isempty(db_blob)
  db_blob = false;
end

if iscell(filename)
  % use recursion to read events from multiple files
  ft_warning('concatenating header from %d files', numel(filename));
  hdr = cell(size(filename));
  for i=1:numel(filename)
    hdr{i} = ft_read_header(filename{i}, varargin{:});
  end
  ntrl = nan(size(filename));
  nsmp = nan(size(filename));
  for i=1:numel(filename)
    assert(isequal(hdr{i}.label, hdr{1}.label));
    assert(isequal(hdr{i}.Fs, hdr{1}.Fs));
    ntrl(i) = hdr{i}.nTrials;
    nsmp(i) = hdr{i}.nSamples;
  end
  combined      = hdr{1};
  combined.orig = hdr; % store the original header details of each file
  if all(ntrl==1)
    % each file is a continuous recording
    combined.nTrials  = ntrl(1);
    combined.nSamples = sum(nsmp);
  elseif all(nsmp==nsmp(1))
    % each file holds segments of the same length
    combined.nTrials  = sum(ntrl);
    combined.nSamples = nsmp(1);
  else
    ft_error('cannot concatenate files');
  end
  % return the header of the concatenated datafiles
  hdr = combined;
  return
end

% get the options
headerformat   = ft_getopt(varargin, 'headerformat');
retry          = ft_getopt(varargin, 'retry', false);     % the default is not to retry reading the header
chanindx       = ft_getopt(varargin, 'chanindx');         % this is used for EDF with different sampling rates
coordsys       = ft_getopt(varargin, 'coordsys', 'head'); % this is used for ctf and neuromag_mne, it can be head or dewar
coilaccuracy   = ft_getopt(varargin, 'coilaccuracy');     % empty, or a number between 0-2
chantype       = ft_getopt(varargin, 'chantype', {});   
if ~iscell(chantype); chantype = {chantype}; end

%2017.10.10 AB: This parameter is used to select channels in NeuroOmega files, which contain
%channels of different sampling rate. Matches the output field hdr.chantype.
chantype       = ft_getopt(varargin, 'chantype', {});   
if ~iscell(chantype); chantype = {chantype}; end
  
% optionally get the data from the URL and make a temporary local copy
filename = fetch_url(filename);

if isempty(headerformat)
  % only do the autodetection if the format was not specified
  headerformat = ft_filetype(filename);
end

if iscell(headerformat)
  % this happens for datasets specified as cell-array for concatenation
  headerformat = headerformat{1};
end

if strcmp(headerformat, 'compressed')
  % the file is compressed, unzip on the fly
  inflated     = true;
  filename     = inflate_file(filename);
  headerformat = ft_filetype(filename);
else
  inflated     = false;
end

realtime = any(strcmp(headerformat, {'fcdc_buffer', 'ctf_shm', 'fcdc_mysql'}));

% The checkUniqueLabels flag is used for the realtime buffer in case
% it contains fMRI data. It prevents 1000000 voxel names to be checked
% for uniqueness. fMRI users will probably never use channel names
% for anything.

if realtime
  % skip the rest of the initial checks to increase the speed for realtime operation
  
  checkUniqueLabels = false;
  % the cache and fallback option should always be false for realtime processing
  cache    = false;
  fallback = false;
  
else
  % check whether the file or directory exists
  if  ~exist(filename, 'file')
    ft_error('FILEIO:InvalidFileName', 'file or directory ''%s'' does not exist', filename);
  end
  
  checkUniqueLabels = true;
  % get the rest of the options, this is skipped for realtime operation
  cache          = ft_getopt(varargin, 'cache');
  fallback       = ft_getopt(varargin, 'fallback');
  checkmaxfilter = ft_getopt(varargin, 'checkmaxfilter', true);
  
  if isempty(cache)
    if any(strcmp(headerformat, {'bci2000_dat', 'eyelink_asc', 'gtec_mat', 'gtec_hdf5', 'mega_neurone', 'smi_txt', 'biosig'}))
      cache = true;
    else
      cache = false;
    end
  end
  
  % ensure that the headerfile and datafile are defined, which are sometimes different than the name of the dataset
  [filename, headerfile, datafile] = dataset2files(filename, headerformat);
  if ~strcmp(filename, headerfile) && ~ft_filetype(filename, 'ctf_ds') && ~ft_filetype(filename, 'fcdc_buffer_offline') && ~ft_filetype(filename, 'fcdc_matbin')
    filename     = headerfile;                % this function should read the headerfile, not the dataset
    headerformat = ft_filetype(filename);     % update the filetype
  end
end % if skip initial check

% implement the caching in a data-format independent way
if cache && exist(headerfile, 'file') && ~isempty(cacheheader)
  % try to get the header from cache
  details = dir(headerfile);
  if isequal(details, cacheheader.details)
    % the header file has not been updated, fetch it from the cache
    % fprintf('got header from cache\n');
    hdr = rmfield(cacheheader, 'details');
    
    switch ft_filetype(datafile)
      case {'ctf_ds' 'ctf_meg4' 'ctf_old' 'read_ctf_res4'}
        % for realtime analysis end-of-file-chasing the res4 does not correctly
        % estimate the number of samples, so we compute it on the fly
        sz = 0;
        files = dir([filename '/*.*meg4']);
        for j=1:numel(files)
          sz = sz + files(j).bytes;
        end
        hdr.nTrials = floor((sz - 8) / (hdr.nChans*4) / hdr.nSamples);
    end
    
    return
  end % if the details correspond
end % if cache

% the support for head/dewar coordinates is still limited
if strcmp(coordsys, 'dewar') && ~any(strcmp(headerformat, {'fcdc_buffer', 'ctf_ds', 'ctf_meg4', 'ctf_res4', 'neuromag_fif', 'neuromag_mne'}))
  ft_error('dewar coordinates are not supported for %s', headerformat);
end

% start with an empty header
hdr = [];

%%%%%%%%%%%%%%%%%%%%%%%%%%%%%%%%%%%%%%%%%%%%%%%%%%%%%%%%%%%%%%%%%%%%%%%%%%%%%%
% read the data with the low-level reading function
% please maintain this list in alphabetical order
%%%%%%%%%%%%%%%%%%%%%%%%%%%%%%%%%%%%%%%%%%%%%%%%%%%%%%%%%%%%%%%%%%%%%%%%%%%%%%
switch headerformat
  
  case '4d'
    orig            = read_4d_hdr(datafile);
    hdr.Fs          = orig.header_data.SampleFrequency;
    hdr.nChans      = orig.header_data.TotalChannels;
    hdr.nSamples    = orig.header_data.SlicesPerEpoch;
    hdr.nSamplesPre = round(orig.header_data.FirstLatency*orig.header_data.SampleFrequency);
    hdr.nTrials     = orig.header_data.TotalEpochs;
    %hdr.label       = {orig.channel_data(:).chan_label}';
    hdr.label       = orig.Channel;
    [hdr.grad, elec] = bti2grad(orig);
    if ~isempty(elec),
      hdr.elec = elec;
    end
    
    % remember original header details
    hdr.orig        = orig;
    
  case {'4d_pdf', '4d_m4d', '4d_xyz'}
    orig            = read_bti_m4d(filename);
    hdr.Fs          = orig.SampleFrequency;
    hdr.nChans      = orig.TotalChannels;
    hdr.nSamples    = orig.SlicesPerEpoch;
    hdr.nSamplesPre = round(orig.FirstLatency*orig.SampleFrequency);
    hdr.nTrials     = orig.TotalEpochs;
    hdr.label       = orig.ChannelOrder(:);
    [hdr.grad, elec] = bti2grad(orig);
    if ~isempty(elec)
      hdr.elec = elec;
    end
    
    % remember original header details
    hdr.orig        = orig;
    
  case 'AnyWave'
    orig = read_ahdf5_hdr(datafile);
    hdr.orig = orig;
    hdr.Fs = orig.channels(1).samplingRate;
    hdr.nChans = numel(orig.channels);
    hdr.nSamples = orig.numberOfSamples;
    hdr.nTrials = orig.numberOfBlocks;
    hdr.nSamplesPre = 0;
    hdr.label = orig.label;
    hdr.reference = orig.reference(:);
    hdr.chanunit = orig.unit(:);
    hdr.chantype = orig.type(:);
    
  case 'bci2000_dat'
    % this requires the load_bcidat mex file to be present on the path
    ft_hastoolbox('BCI2000', 1);
    % this is inefficient, since it reads the complete data
    [signal, states, parameters, total_samples] = load_bcidat(filename);
    % convert into a FieldTrip-like header
    hdr             = [];
    hdr.nChans      = size(signal,2);
    hdr.nSamples    = total_samples;
    hdr.nSamplesPre = 0;  % it is continuous
    hdr.nTrials     = 1;  % it is continuous
    hdr.Fs          = parameters.SamplingRate.NumericValue;
    % there are some differences in the fields that are present in the
    % *.dat files, probably due to different BCI2000 versions
    if isfield(parameters, 'ChannelNames') && isfield(parameters.ChannelNames, 'Value') && ~isempty(parameters.ChannelNames.Value)
      hdr.label       = parameters.ChannelNames.Value;
    elseif isfield(parameters, 'ChannelNames') && isfield(parameters.ChannelNames, 'Values') && ~isempty(parameters.ChannelNames.Values)
      hdr.label       = parameters.ChannelNames.Values;
    else
      % give this warning only once
      ft_warning('creating fake channel names');
      for i=1:hdr.nChans
        hdr.label{i} = sprintf('%d', i);
      end
    end
    
    % remember the original header details
    hdr.orig.parameters       = parameters;
    % also remember the complete data upon request
    if cache
      hdr.orig.signal         = signal;
      hdr.orig.states         = states;
      hdr.orig.total_samples  = total_samples;
    end
    
  case 'besa_besa'
    if isempty(chanindx)
      hdr = read_besa_besa(filename);
    else
      hdr = read_besa_besa(filename,[],1);
      if chanindx > hdr.orig.channel_info.orig_n_channels
        ft_error('FILEIO:InvalidChanIndx', 'selected channels are not present in the data');
      else
        hdr = read_besa_besa(filename,[],chanindx);
      end
    end
    
  case 'besa_avr'
    orig = read_besa_avr(filename);
    hdr.Fs          = 1000/orig.di;
    hdr.nChans      = size(orig.data,1);
    hdr.nSamples    = size(orig.data,2);
    hdr.nSamplesPre = -(hdr.Fs * orig.tsb/1000);   % convert from ms to samples
    hdr.nTrials     = 1;
    if isfield(orig, 'label') && iscell(orig.label)
      hdr.label = orig.label;
    elseif isfield(orig, 'label') && ischar(orig.label)
      hdr.label = tokenize(orig.label, ' ');
    else
      % give this warning only once
      ft_warning('creating fake channel names');
      for i=1:hdr.nChans
        hdr.label{i} = sprintf('%d', i);
      end
    end
    
  case 'besa_swf'
    orig = read_besa_swf(filename);
    hdr.Fs          = 1000/orig.di;
    hdr.nChans      = size(orig.data,1);
    hdr.nSamples    = size(orig.data,2);
    hdr.nSamplesPre = -(hdr.Fs * orig.tsb/1000);   % convert from ms to samples
    hdr.nTrials     = 1;
    hdr.label       = orig.label;
    
  case 'biosig'
    % this requires the biosig toolbox
    ft_hastoolbox('BIOSIG', 1);
    hdr = read_biosig_header(filename);
    
  case {'biosemi_bdf', 'bham_bdf'}
    hdr = read_biosemi_bdf(filename);
    if any(diff(hdr.orig.SampleRate))
      ft_error('channels with different sampling rate not supported');
    end
    
    if ~ft_senstype(hdr, 'ext1020')
      % assign the channel type and units for the known channels
      hdr.chantype = repmat({'unknown'}, size(hdr.label));
      hdr.chanunit = repmat({'unknown'}, size(hdr.label));
      chan = ~cellfun(@isempty, regexp(hdr.label, '^[A-D]\d*$'));
      hdr.chantype(chan) = {'eeg'};
      hdr.chanunit(chan) = {'uV'};
    end
    
    if ft_filetype(filename, 'bham_bdf')
      % TODO channel renaming should be made a general option
      % this is for the Biosemi system used at the University of Birmingham
      labelold = { 'A1' 'A2' 'A3' 'A4' 'A5' 'A6' 'A7' 'A8' 'A9' 'A10' 'A11' 'A12' 'A13' 'A14' 'A15' 'A16' 'A17' 'A18' 'A19' 'A20' 'A21' 'A22' 'A23' 'A24' 'A25' 'A26' 'A27' 'A28' 'A29' 'A30' 'A31' 'A32' 'B1' 'B2' 'B3' 'B4' 'B5' 'B6' 'B7' 'B8' 'B9' 'B10' 'B11' 'B12' 'B13' 'B14' 'B15' 'B16' 'B17' 'B18' 'B19' 'B20' 'B21' 'B22' 'B23' 'B24' 'B25' 'B26' 'B27' 'B28' 'B29' 'B30' 'B31' 'B32' 'C1' 'C2' 'C3' 'C4' 'C5' 'C6' 'C7' 'C8' 'C9' 'C10' 'C11' 'C12' 'C13' 'C14' 'C15' 'C16' 'C17' 'C18' 'C19' 'C20' 'C21' 'C22' 'C23' 'C24' 'C25' 'C26' 'C27' 'C28' 'C29' 'C30' 'C31' 'C32' 'D1' 'D2' 'D3' 'D4' 'D5' 'D6' 'D7' 'D8' 'D9' 'D10' 'D11' 'D12' 'D13' 'D14' 'D15' 'D16' 'D17' 'D18' 'D19' 'D20' 'D21' 'D22' 'D23' 'D24' 'D25' 'D26' 'D27' 'D28' 'D29' 'D30' 'D31' 'D32' 'EXG1' 'EXG2' 'EXG3' 'EXG4' 'EXG5' 'EXG6' 'EXG7' 'EXG8' 'Status'};
      labelnew = { 'P9' 'PPO9h' 'PO7' 'PPO5h' 'PPO3h' 'PO5h' 'POO9h' 'PO9' 'I1' 'OI1h' 'O1' 'POO1' 'PO3h' 'PPO1h' 'PPO2h' 'POz' 'Oz' 'Iz' 'I2' 'OI2h' 'O2' 'POO2' 'PO4h' 'PPO4h' 'PO6h' 'POO10h' 'PO10' 'PO8' 'PPO6h' 'PPO10h' 'P10' 'P8' 'TPP9h' 'TP7' 'TTP7h' 'CP5' 'TPP7h' 'P7' 'P5' 'CPP5h' 'CCP5h' 'CP3' 'P3' 'CPP3h' 'CCP3h' 'CP1' 'P1' 'Pz' 'CPP1h' 'CPz' 'CPP2h' 'P2' 'CPP4h' 'CP2' 'CCP4h' 'CP4' 'P4' 'P6' 'CPP6h' 'CCP6h' 'CP6' 'TPP8h' 'TP8' 'TPP10h' 'T7' 'FTT7h' 'FT7' 'FC5' 'FCC5h' 'C5' 'C3' 'FCC3h' 'FC3' 'FC1' 'C1' 'CCP1h' 'Cz' 'FCC1h' 'FCz' 'FFC1h' 'Fz' 'FFC2h' 'FC2' 'FCC2h' 'CCP2h' 'C2' 'C4' 'FCC4h' 'FC4' 'FC6' 'FCC6h' 'C6' 'TTP8h' 'T8' 'FTT8h' 'FT8' 'FT9' 'FFT9h' 'F7' 'FFT7h' 'FFC5h' 'F5' 'AFF7h' 'AF7' 'AF5h' 'AFF5h' 'F3' 'FFC3h' 'F1' 'AF3h' 'Fp1' 'Fpz' 'Fp2' 'AFz' 'AF4h' 'F2' 'FFC4h' 'F4' 'AFF6h' 'AF6h' 'AF8' 'AFF8h' 'F6' 'FFC6h' 'FFT8h' 'F8' 'FFT10h' 'FT10'};
      % rename the channel labels
      for i=1:length(labelnew)
        chan = strcmp(labelold(i), hdr.label);
        hdr.label(chan) = labelnew(chan);
      end
    end
    
  case {'biosemi_old'}
    % this uses the openbdf and readbdf functions that were copied from EEGLAB
    orig = openbdf(filename);
    if any(orig.Head.SampleRate~=orig.Head.SampleRate(1))
      ft_error('channels with different sampling rate not supported');
    end
    hdr.Fs          = orig.Head.SampleRate(1);
    hdr.nChans      = orig.Head.NS;
    hdr.label       = cellstr(orig.Head.Label);
    % it is continuous data, therefore append all records in one trial
    hdr.nSamples    = orig.Head.NRec * orig.Head.Dur * orig.Head.SampleRate(1);
    hdr.nSamplesPre = 0;
    hdr.nTrials     = 1;
    hdr.orig        = orig;
    % close the file between separate read operations
    fclose(orig.Head.FILE.FID);
    
  case 'blackrock_nev'
    % read header for nsX file associated with NEV file
    % use ft_read_event to read event information in .nev file
    
    ft_hastoolbox('NPMK', 1);   
    % ensure that the filename contains a full path specification,
    % otherwise the low-level function fails
    [p,n,~] = fileparts(filename);
    if isempty(p)
      filename = which(filename);
      [p,n,~] = fileparts(filename);
    end
		
    NEV = openNEV(filename,'noread','nosave');
    
    %searching for associated nsX file in same folder
    files=dir(strcat(fullfile(p,n),'.ns*')); 
    if isempty(files)
      ft_error('no .ns* file associated to %s in %s',n,p);
    end
    
    %searching for nsX file with same sampling freq that NEV
    for i=1:numel(files)
      nsX_hdr = ft_read_header(fullfile(p,files(i).name),'chantype',chantype);
      if nsX_hdr.Fs == NEV.MetaTags.SampleRes
        hdr = nsX_hdr;
        break
      end
    end
    
    if isempty(hdr)
      ft_error('no .ns* file with same sampling frequency as %s (%i)',n,NEV.MetaTags.SampleRes);
    end
    
  case 'blackrock_nsx'
    ft_hastoolbox('NPMK', 1);
    % ensure that the filename contains a full path specification,
    % otherwise the low-level function fails
    [p, ~, ~] = fileparts(filename);
    if isempty(p)
      filename = which(filename);
    end
    
    orig = openNSx(filename, 'noread');
    channelstype=regexp({orig.ElectrodesInfo.Label},'[a-z]\w+','match');
    chaninfo=table([orig.ElectrodesInfo.ElectrodeID]',...
      transpose(deblank({orig.ElectrodesInfo.Label})),[channelstype{1,:}]',...
      [orig.ElectrodesInfo.ConnectorBank]',[orig.ElectrodesInfo.ConnectorPin]',...
      transpose(deblank({orig.ElectrodesInfo.AnalogUnits})),...
      'VariableNames',{'id' 'label' 'chantype' 'bank' 'pin' 'unit'});
   
    if isempty(chantype)
      chantype = unique(cellfun(@(x)x(1),channelstype));
    end
    
    %selecting channel according to chantype
    orig_label=deblank({orig.ElectrodesInfo.Label});
    orig_unit=deblank({orig.ElectrodesInfo.AnalogUnits});
    channels={}; channelstype={}; channelsunit={}; skipfactor=[];
    for c=1:length(chantype)
      chantype_split=strsplit(chantype{c},':');
      if numel(chantype_split) == 2
        chantype{c}=chantype_split{1};
        skipfactor=[skipfactor,str2double(chantype_split{2})];
      elseif numel(chantype_split) > 2
        ft_error('Use : to specify skipfactor, e.g. analog:10')
      end
      chan_sel=strncmpi(orig_label,chantype{c},length(chantype{c}));
      if sum(chan_sel)==0
          ft_warning(strjoin({'unknown chantype ',chantype{c}}))
      else
        channels=[channels, orig_label(chan_sel)];
        channelsunit=[channelsunit, orig_unit(chan_sel)];
        channelstype=[channelstype, repmat(chantype(c), 1, sum(chan_sel))];
      end
    end
    
    skipfactor=unique(skipfactor);
    if isempty(skipfactor)
      skipfactor=1;
    elseif length(skipfactor)>1
      ft_error('inconsistent skip factors across channels');
    end
    
    %If no channel selected print table with available channels and chantypes
    if isempty(channels) 
      chaninfo %printing table for user (should probably create a ft_print_table function
      ft_warning(['No channel selected, see hdr.chaninfo. \nAvailable CFG.CHANTYPEs are: ',strjoin(unique(chaninfo.chantype),' ')])
      channelstype=chaninfo.chantype; hdr.chaninfo=chaninfo;
      if isempty(chantype) || ~strcmpi(chantype{1},'chaninfo')
        ft_error('Use chantype=''chaninfo'' for ft_read_header to return hdr with hdf.chaninfo')
      end
    end
    
    hdr.Fs          = orig.MetaTags.SamplingFreq/skipfactor;
    hdr.nChans      = length(channels);
    hdr.nSamples    = floor(orig.MetaTags.DataPoints/skipfactor);
    hdr.nSamplesPre = 0;
    hdr.nTrials     = 1; %?
    hdr.label       = deblank(channels)';
    hdr.chantype    = channelstype;
    hdr.chanunit    = channelsunit;
    hdr.orig        = orig;
    hdr.skipfactor  = skipfactor;
    
<<<<<<< HEAD
	case 'neuroomega_mat'
=======
  case 'neuroomega_mat'
>>>>>>> a740cbac
    % These are MATLAB *.mat files created by the software 'Map File
    % Converter' from the original .mpx files recorded by NeuroOmega 
    chantype_dict={'micro','macro',     'analog', 'digital','micro_lfp','macro_lfp','micro_hp','add_analog';...
                   'CRAW', 'CMacro_RAW','CANALOG','CDIG',   'CLFP',     'CMacro',   'CSPK'    ,'CADD_ANALOG'};            
<<<<<<< HEAD
    neuroomega_param={'_KHz','_KHz_Orig','_Gain','_BitResolution','_TimeBegin','_TimeEnd','_Down','_Up','_PrevStatus'}; 
=======
    neuroomega_param={'_KHz','_KHz_Orig','_Gain','_BitResolution','_TimeBegin','_TimeEnd'}; 
>>>>>>> a740cbac
    
    %identifying channels to be loaded
    orig = matfile(filename);
    fields_orig=who(orig);
<<<<<<< HEAD
    is_param=endsWith(fields_orig,neuroomega_param);
=======
    %is_param=endsWith(fields_orig,neuroomega_param); %Matlab 2017a
    is_param=zeros(length(fields_orig),1); %ugly workaround for endsWith in Matlab 2015a
    for i=1:length(neuroomega_param)
        is_param = is_param | ~cellfun('isempty',regexp(fields_orig,strcat(neuroomega_param(i),'$'),'start'));
    end
    
>>>>>>> a740cbac
    channels={}; channelstype={};
    for c = 1:length(chantype)
        chantype_dict_sel=strcmpi(chantype_dict(1,:),chantype{c});
        if sum(chantype_dict_sel)>0
          chanbasename=chantype_dict{2, chantype_dict_sel};
          sel_chan=fields_orig(strncmpi(fields_orig,chanbasename,length(chanbasename)) & ~is_param);
          if isempty(sel_chan)
            ft_warning(strjoin({'chantype ',chantype{c},' selected but no ',chanbasename,' found'}))
          else
            channels=[channels;sel_chan];
            channelstype=[channelstype;repmat(chantype(c),  size(sel_chan))];
          end
        elseif ~strcmpi(chantype{c},'chaninfo')
          ft_warning(strjoin({'unknown chantype ',chantype{c}}));
        end
    end
    if ~isempty(channels)
      chan_t=table;
      for i=1:length(channels)
        ch=channels{i};
        ch_whos=whos(orig,ch);
        chan_t=[chan_t;{ch,orig.([ch,'_KHz'])*1000, orig.([ch,'_TimeBegin']), ch_whos.size(2)}];
      end
      chan_t.Properties.VariableNames={'channel' 'Fs' 'T0' 'nSamples'};

      Fs=uniquetol(chan_t.Fs,1e-6);
      T0=uniquetol(chan_t.T0,1e-6);
      nSamples=uniquetol(chan_t.nSamples,1e-6);
      if length(Fs)>1 || length(T0)>1 
        chan_t %; printing table for user
        ft_error('inconsistent channels with different sampling rates or initial times');
      end
      if length(nSamples)>1
        chan_t %; printing table for user
        ft_warning('inconsistent number of samples across channels. Selecting minimun nSample')
        nSamples=min(nSamples);
      end
      
    else %If no channel selected
      channels=fields_orig(contains(fields_orig,chantype_dict(2,:)) & ~is_param);
      %Matching channels to chantypes
      M=cell2mat(cellfun(@(x) contains(channels,x),chantype_dict(2,:),'UniformOutput',false));
      chantype_ix = sum( cumprod(M == 0, 2), 2) + 1;
      Fs=cellfun(@(x) orig.([x '_KHz'])*1000,channels);
      chaninfo=table(channels,chantype_dict(1,chantype_ix)',Fs,'VariableNames',{'channel' 'chantype' 'Fs'});
      if isempty(chantype)
        chaninfo %printing channel info for user. ToDo: ft_print_table
        ft_error('Define cfg.chantype of interest from table above or use ''chaninfo''');
      elseif strcmpi(chantype{1},'chaninfo') %returning inconsistent header
        Fs=nan; nSamples=nan; channelstype=chaninfo.chantype; hdr.chaninfo=chaninfo;        
      else
        ft_error(['Incorrect cfg.chantype, use one of ',strjoin(unique(chaninfo.chantype),' ')])
      end
    end
<<<<<<< HEAD
    
    %building header
    hdr.Fs          = Fs;
    hdr.nChans      = length(channels);
    hdr.nSamples    = nSamples;
    hdr.nSamplesPre = 0;
    hdr.nTrials     = 1;
    hdr.label       = deblank(channels);
    % store the complete information in hdr.orig
    % ft_read_data and ft_read_event will get it from there
    hdr.orig        = orig;  
    hdr.chantype    = channelstype;
    hdr.chanunit    = repmat({'uV'},  size(hdr.label));
   
  case 'audio_wav'
    %looking for more wav files in folder with same basename
    TRACK_TOKEN='Tr';
    [p, f, x] = fileparts(filename);
    s=regexp(f,strcat('(',TRACK_TOKEN,')(\d*)'));
    session_filenames=dir(char(strcat(p,filesep,extractBetween(f,1,s-1),TRACK_TOKEN,'*',x)));
    info=cellfun(@(x) audioinfo(strcat(p,filesep,x)),{session_filenames(:).name});
    
    %cheking consistency
    Fs=uniquetol([info(:).SampleRate],1e-6);
    nSamples=uniquetol([info(:).TotalSamples],1e-6);
    if length(Fs)>1
    	ft_error('channels with different sampling rates are not supported');
    end
    if length(nSamples)>1
        ft_error('channels with different number of samples are not supported');
    end

    channels={};
    for i=1:numel(info)
        [~, fi, ~] = fileparts(info(i).Filename);
        tr=regexp(fi,strcat('(',TRACK_TOKEN,')(\d*)'),'match');
        if info(i).NumChannels > 1
            for j=1:info(i).NumChannels
                channels = cat(1,channels, strcat(tr{1},'_c',num2str(j)));
            end
        else
            channels = cat(1,channels,tr{1});      
        end
    end
    
    hdr.Fs          = Fs;
    hdr.nChans      = numel(channels);
    hdr.nSamples    = nSamples;
    hdr.nSamplesPre = 0;
    hdr.nTrials     = 1;
    hdr.label       = deblank(channels);
    hdr.orig        = info;  
    hdr.chantype    = repmat({'Audio'},  size(hdr.label));
    hdr.chanunit    = repmat({'au'},  size(hdr.label));
=======
>>>>>>> a740cbac
    
    %building header
    hdr.Fs          = Fs;
    hdr.nChans      = length(channels);
    hdr.nSamples    = nSamples;
    hdr.nSamplesPre = 0;
    hdr.nTrials     = 1;
    hdr.label       = deblank(channels);
    % store the complete information in hdr.orig
    % ft_read_data and ft_read_event will get it from there
    hdr.orig        = orig;  
    hdr.chantype    = channelstype;
    hdr.chanunit    = repmat({'uV'},  size(hdr.label));

  case {'brainvision_vhdr', 'brainvision_seg', 'brainvision_eeg', 'brainvision_dat'}
    orig = read_brainvision_vhdr(filename);
    hdr.Fs          = orig.Fs;
    hdr.nChans      = orig.NumberOfChannels;
    hdr.label       = orig.label;
    hdr.nSamples    = orig.nSamples;
    hdr.nSamplesPre = orig.nSamplesPre;
    hdr.nTrials     = orig.nTrials;
    hdr.orig        = orig;
    % assign the channel type and units for the known channels
    hdr.chantype = repmat({'eeg'}, size(hdr.label));
    hdr.chanunit = repmat({'uV'},  size(hdr.label));
    
  case 'bucn_nirs'
    orig = read_bucn_nirshdr(filename);
    hdr  = rmfield(orig, 'time');
    hdr.orig = orig;
    
  case 'ced_son'
    % check that the required low-level toolbox is available
    ft_hastoolbox('neuroshare', 1);
    % use the reading function supplied by Gijs van Elswijk
    orig = read_ced_son(filename,'readevents','no','readdata','no');
    orig = orig.header;
    % In Spike2, channels can have different sampling rates, units, length
    % etc. etc. Here, channels need to have to same properties.
    if length(unique([orig.samplerate]))>1,
      ft_error('channels with different sampling rates are not supported');
    else
      hdr.Fs   = orig(1).samplerate;
    end
    hdr.nChans = length(orig);
    % nsamples of the channel with least samples
    hdr.nSamples    = min([orig.nsamples]);
    hdr.nSamplesPre = 0;
    % only continuous data supported
    if sum(strcmpi({orig.mode},'continuous')) < hdr.nChans,
      ft_error('not all channels contain continuous data');
    else
      hdr.nTrials = 1;
    end
    hdr.label = {orig.label};
    
  case  'combined_ds'
    hdr = read_combined_ds(filename);
    
  case {'ctf_ds', 'ctf_meg4', 'ctf_res4'}
    % check the presence of the required low-level toolbox
    ft_hastoolbox('ctf', 1);
    orig             = readCTFds(filename);
    if isempty(orig)
      % this is to deal with data from the 64 channel system and the error
      % readCTFds: .meg4 file header=MEG4CPT   Valid header options:  MEG41CP  MEG42CP
      ft_error('could not read CTF with this implementation, please try again with the ''ctf_old'' file format');
    end
    hdr.Fs           = orig.res4.sample_rate;
    hdr.nChans       = orig.res4.no_channels;
    hdr.nSamples     = orig.res4.no_samples;
    hdr.nSamplesPre  = orig.res4.preTrigPts;
    hdr.nTrials      = orig.res4.no_trials;
    hdr.label        = cellstr(orig.res4.chanNames);
    for i=1:numel(hdr.label)
      % remove the site-specific numbers from each channel name, e.g. 'MZC01-1706' becomes 'MZC01'
      hdr.label{i} = strtok(hdr.label{i}, '-');
    end
    % read the balance coefficients, these are used to compute the synthetic gradients
    coeftype = cellstr(char(orig.res4.scrr(:).coefType));
    try
      [alphaMEG,MEGlist,Refindex] = getCTFBalanceCoefs(orig,'NONE', 'T');
      orig.BalanceCoefs.none.alphaMEG  = alphaMEG;
      orig.BalanceCoefs.none.MEGlist   = MEGlist;
      orig.BalanceCoefs.none.Refindex  = Refindex;
    catch
      ft_warning('cannot read balancing coefficients for NONE');
    end
    if any(~cellfun(@isempty,strfind(coeftype, 'G1BR')))
      try
        [alphaMEG,MEGlist,Refindex] = getCTFBalanceCoefs(orig,'G1BR', 'T');
        orig.BalanceCoefs.G1BR.alphaMEG  = alphaMEG;
        orig.BalanceCoefs.G1BR.MEGlist   = MEGlist;
        orig.BalanceCoefs.G1BR.Refindex  = Refindex;
      catch
        ft_warning('cannot read balancing coefficients for G1BR');
      end
    end
    if any(~cellfun(@isempty,strfind(coeftype, 'G2BR')))
      try
        [alphaMEG,MEGlist,Refindex] = getCTFBalanceCoefs(orig, 'G2BR', 'T');
        orig.BalanceCoefs.G2BR.alphaMEG  = alphaMEG;
        orig.BalanceCoefs.G2BR.MEGlist   = MEGlist;
        orig.BalanceCoefs.G2BR.Refindex  = Refindex;
      catch
        ft_warning('cannot read balancing coefficients for G2BR');
      end
    end
    if any(~cellfun(@isempty,strfind(coeftype, 'G3BR')))
      try
        [alphaMEG,MEGlist,Refindex] = getCTFBalanceCoefs(orig, 'G3BR', 'T');
        orig.BalanceCoefs.G3BR.alphaMEG  = alphaMEG;
        orig.BalanceCoefs.G3BR.MEGlist   = MEGlist;
        orig.BalanceCoefs.G3BR.Refindex  = Refindex;
      catch
        ft_warning('cannot read balancing coefficients for G3BR');
      end
    end
    if any(~cellfun(@isempty,strfind(coeftype, 'G3AR')))
      try
        [alphaMEG,MEGlist,Refindex] = getCTFBalanceCoefs(orig, 'G3AR', 'T');
        orig.BalanceCoefs.G3AR.alphaMEG  = alphaMEG;
        orig.BalanceCoefs.G3AR.MEGlist   = MEGlist;
        orig.BalanceCoefs.G3AR.Refindex  = Refindex;
      catch
        % May not want a warning here if these are not commonly used.
        % Already get a (fprintf) warning from getCTFBalanceCoefs.m
        % ft_warning('cannot read balancing coefficients for G3AR');
      end
    end
    % add a gradiometer structure for forward and inverse modelling
    try
      [grad, elec] = ctf2grad(orig, strcmp(coordsys, 'dewar'), coilaccuracy);
      if ~isempty(grad)
        hdr.grad = grad;
      end
      if ~isempty(elec)
        hdr.elec = elec;
      end
    catch
      % this fails if the res4 file is not correctly closed, e.g. during realtime processing
      tmp = lasterror;
      disp(tmp.message);
      ft_warning('could not construct gradiometer definition from the header');
    end
    
    % for realtime analysis EOF chasing the res4 does not correctly
    % estimate the number of samples, so we compute it on the fly from the
    % meg4 file sizes.
    sz = 0;
    files = dir([filename '/*.*meg4']);
    for j=1:numel(files)
      sz = sz + files(j).bytes;
    end
    hdr.nTrials = floor((sz - 8) / (hdr.nChans*4) / hdr.nSamples);
    
    % add the original header details
    hdr.orig = orig;
    
  case {'ctf_old', 'read_ctf_res4'}
    % read it using the open-source MATLAB code that originates from CTF and that was modified by the FCDC
    orig             = read_ctf_res4(headerfile);
    hdr.Fs           = orig.Fs;
    hdr.nChans       = orig.nChans;
    hdr.nSamples     = orig.nSamples;
    hdr.nSamplesPre  = orig.nSamplesPre;
    hdr.nTrials      = orig.nTrials;
    hdr.label        = orig.label;
    % add a gradiometer structure for forward and inverse modelling
    try
      hdr.grad = ctf2grad(orig);
    catch
      % this fails if the res4 file is not correctly closed, e.g. during realtime processing
      tmp = lasterror;
      disp(tmp.message);
      ft_warning('could not construct gradiometer definition from the header');
    end
    % add the original header details
    hdr.orig = orig;
    
  case 'ctf_read_res4'
    % check that the required low-level toolbos ix available
    ft_hastoolbox('eegsf', 1);
    % read it using the CTF importer from the NIH and Daren Weber
    orig = ctf_read_res4(fileparts(headerfile), 0);
    % convert the header into a structure that FieldTrip understands
    hdr              = [];
    hdr.Fs           = orig.setup.sample_rate;
    hdr.nChans       = length(orig.sensor.info);
    hdr.nSamples     = orig.setup.number_samples;
    hdr.nSamplesPre  = orig.setup.pretrigger_samples;
    hdr.nTrials      = orig.setup.number_trials;
    for i=1:length(orig.sensor.info)
      hdr.label{i}   = orig.sensor.info(i).label;
    end
    hdr.label        = hdr.label(:);
    % add a gradiometer structure for forward and inverse modelling
    try
      hdr.grad = ctf2grad(orig);
    catch
      % this fails if the res4 file is not correctly closed, e.g. during realtime processing
      tmp = lasterror;
      disp(tmp.message);
      ft_warning('could not construct gradiometer definition from the header');
    end
    % add the original header details
    hdr.orig = orig;
    
  case 'ctf_shm'
    % read the header information from shared memory
    hdr = read_shm_header(filename);
    
  case 'dataq_wdq'
    orig            = read_wdq_header(filename);
    hdr             = [];
    hdr.Fs          = orig.fsample;
    hdr.nChans      = orig.nchan;
    hdr.nSamples    = orig.nbytesdat/(2*hdr.nChans);
    hdr.nSamplesPre = 0;
    hdr.nTrials     = 1;
    for k = 1:hdr.nChans
      if isfield(orig.chanhdr(k), 'annot') && ~isempty(orig.chanhdr(k).annot)
        hdr.label{k,1} = orig.chanhdr(k).annot;
      else
        hdr.label{k,1} = orig.chanhdr(k).label;
      end
    end
    
    % add the original header details
    hdr.orig  = orig;
    
  case {'deymed_ini' 'deymed_dat'}
    % the header is stored in a *.ini file
    orig            = read_deymed_ini(headerfile);
    hdr             = [];
    hdr.Fs          = orig.Fs;
    hdr.nChans      = orig.nChans;
    hdr.nSamples    = orig.nSamples;
    hdr.nSamplesPre = 0;
    hdr.nTrials     = 1;
    hdr.label       = orig.label(:);
    hdr.orig        = orig; % remember the original details
    
  case 'edf'
    % this reader is largely similar to the bdf reader
    if isempty(chanindx)
      hdr = read_edf(filename);
    else
      hdr = read_edf(filename,[],1);
      if chanindx > hdr.orig.NS
        ft_error('FILEIO:InvalidChanIndx', 'selected channels are not present in the data');
      else
        hdr = read_edf(filename,[],chanindx);
      end
    end
    
  case 'eep_avr'
    % check that the required low-level toolbox is available
    ft_hastoolbox('eeprobe', 1);
    % read the whole average and keep only header info (it is a bit silly, but the easiest to do here)
    hdr = read_eep_avr(filename);
    hdr.Fs          = hdr.rate;
    hdr.nChans      = size(hdr.data,1);
    hdr.nSamples    = size(hdr.data,2);
    hdr.nSamplesPre = hdr.xmin*hdr.rate/1000;
    hdr.nTrials     = 1;        % it can always be interpreted as continuous data
    % remove the data and variance if present
    hdr = removefields(hdr, {'data', 'variance'});
    
  case 'eep_cnt'
    % check that the required low-level toolbox is available
    ft_hastoolbox('eeprobe', 1);
    % read the first sample from the continous data, this will also return the header
    orig = read_eep_cnt(filename, 1, 1);
    hdr.Fs          = orig.rate;
    hdr.nSamples    = orig.nsample;
    hdr.nSamplesPre = 0;
    hdr.label       = orig.label;
    hdr.nChans      = orig.nchan;
    hdr.nTrials     = 1;        % it can always be interpreted as continuous data
    hdr.orig        = orig;     % remember the original details
    
    
  case 'eeglab_set'
    hdr = read_eeglabheader(filename);
    
  case 'eeglab_erp'
    hdr = read_erplabheader(filename);
    
  case 'emotiv_mat'
    % This is a MATLAB *.mat file that is created using the Emotiv MATLAB
    % example code. It contains a 25xNsamples matrix and some other stuff.
    orig = load(filename);
    hdr.Fs          = 128;
    hdr.nChans      = 25;
    hdr.nSamples    = size(orig.data_eeg,1);
    hdr.nSamplesPre = 0;
    hdr.nTrials     = 1;
    hdr.label       = {'ED_COUNTER','ED_INTERPOLATED','ED_RAW_CQ','ED_AF3','ED_F7','ED_F3','ED_FC5','ED_T7','ED_P7','ED_O1','ED_O2','ED_P8','ED_T8','ED_FC6','ED_F4','ED_F8','ED_AF4','ED_GYROX','ED_GYROY','ED_TIMESTAMP','ED_ES_TIMESTAMP','ED_FUNC_ID','ED_FUNC_VALUE','ED_MARKER','ED_SYNC_SIGNAL'};
    % store the complete information in hdr.orig
    % ft_read_data and ft_read_event will get it from there
    hdr.orig        = orig;
    
  case 'eyelink_asc'
    asc = read_eyelink_asc(filename);
    hdr.nChans              = size(asc.dat,1);
    hdr.nSamples            = size(asc.dat,2);
    hdr.nSamplesPre         = 0;
    hdr.nTrials             = 1;
    hdr.FirstTimeStamp      = asc.dat(1,1);
    hdr.TimeStampPerSample  = mean(diff(asc.dat(1,:)));
    hdr.Fs                  = 1000/hdr.TimeStampPerSample;  % these timestamps are in miliseconds
    % give this warning only once
    ft_warning('creating fake channel names');
    for i=1:hdr.nChans
      hdr.label{i} = sprintf('%d', i);
    end
    
    % remember the original header details
    hdr.orig.header = asc.header;
    % remember all header and data details upon request
    if cache
      hdr.orig = asc;
    end
    
  case  'spmeeg_mat'
    hdr = read_spmeeg_header(filename);
    
  case  'ced_spike6mat'
    hdr = read_spike6mat_header(filename);
    
  case 'egi_egia'
    [fhdr,chdr,ename,cnames,fcom,ftext] = read_egis_header(filename);
    [p, f, x]       = fileparts(filename);
    
    if any(chdr(:,4)-chdr(1,4))
      ft_error('Sample rate not the same for all cells.');
    end
    
    hdr.Fs          = chdr(1,4); %making assumption that sample rate is same for all cells
    hdr.nChans      = fhdr(19);
    for i = 1:hdr.nChans
      % this should be consistent with ft_senslabel
      hdr.label{i,1}  = ['E' num2str(i)];
    end
    %since NetStation does not properly set the fhdr(11) field, use the number of subjects from the chdr instead
    hdr.nTrials     = chdr(1,2)*fhdr(18); %number of trials is numSubjects * numCells
    hdr.nSamplesPre = ceil(fhdr(14)/(1000/hdr.Fs));
    
    if any(chdr(:,3)-chdr(1,3))
      ft_error('Number of samples not the same for all cells.');
    end
    
    hdr.nSamples    = chdr(1,3); %making assumption that number of samples is same for all cells
    
    % remember the original header details
    hdr.orig.fhdr   = fhdr;
    hdr.orig.chdr   = chdr;
    hdr.orig.ename  = ename;
    hdr.orig.cnames = cnames;
    hdr.orig.fcom   = fcom;
    hdr.orig.ftext  = ftext;
    
  case 'egi_egis'
    [fhdr,chdr,ename,cnames,fcom,ftext] = read_egis_header(filename);
    [p, f, x]       = fileparts(filename);
    
    if any(chdr(:,4)-chdr(1,4))
      ft_error('Sample rate not the same for all cells.');
    end
    
    hdr.Fs          = chdr(1,4); %making assumption that sample rate is same for all cells
    hdr.nChans      = fhdr(19);
    for i = 1:hdr.nChans
      % this should be consistent with ft_senslabel
      hdr.label{i,1}  = ['E' num2str(i)];
    end
    hdr.nTrials     = sum(chdr(:,2));
    hdr.nSamplesPre = ceil(fhdr(14)/(1000/hdr.Fs));
    % assuming that a utility was used to insert the correct baseline
    % duration into the header since it is normally absent. This slot is
    % actually allocated to the age of the subject, although NetStation
    % does not use it when generating an EGIS session file.
    
    if any(chdr(:,3)-chdr(1,3))
      ft_error('Number of samples not the same for all cells.');
    end
    
    hdr.nSamples    = chdr(1,3); %making assumption that number of samples is same for all cells
    
    % remember the original header details
    hdr.orig.fhdr   = fhdr;
    hdr.orig.chdr   = chdr;
    hdr.orig.ename  = ename;
    hdr.orig.cnames = cnames;
    hdr.orig.fcom   = fcom;
    hdr.orig.ftext  = ftext;
    
  case 'egi_sbin'
    [header_array, CateNames, CatLengths, preBaseline] = read_sbin_header(filename);
    [p, f, x]       = fileparts(filename);
    
    hdr.Fs          = header_array(9);
    hdr.nChans      = header_array(10);
    for i = 1:hdr.nChans
      % this should be consistent with ft_senslabel
      hdr.label{i,1}  = ['E' num2str(i)];
    end
    hdr.nTrials     = header_array(15);
    hdr.nSamplesPre = preBaseline;
    
    hdr.nSamples    = header_array(16); % making assumption that number of samples is same for all cells
    
    % remember the original header details
    hdr.orig.header_array   = header_array;
    hdr.orig.CateNames   = CateNames;
    hdr.orig.CatLengths  = CatLengths;
    
  case {'egi_mff_v1' 'egi_mff'} % this is currently the default
    % The following represents the code that was written by Ingrid, Robert
    % and Giovanni to get started with the EGI mff dataset format. It might
    % not support all details of the file formats.
    %
    % An alternative implementation has been provided by EGI, this is
    % released as fieldtrip/external/egi_mff and referred further down in
    % this function as 'egi_mff_v2'.
    
    if ~usejava('jvm')
      ft_error('the xml2struct requires MATLAB to be running with the Java virtual machine (JVM)');
      % an alternative implementation which does not require the JVM but runs much slower is
      % available from http://www.mathworks.com/matlabcentral/fileexchange/6268-xml4mat-v2-0
    end
    
    % get header info from .bin files
    binfiles = dir(fullfile(filename, 'signal*.bin'));
    if isempty(binfiles)
      ft_error('could not find any signal.bin in mff directory')
    end
    
    orig = [];
    for iSig = 1:length(binfiles)
      signalname = binfiles(iSig).name;
      fullsignalname = fullfile(filename, signalname);
      orig.signal(iSig).blockhdr = read_mff_bin(fullsignalname);
    end
    
    % get hdr info from xml files
    ws = warning('off', 'MATLAB:REGEXP:deprecated'); % due to some small code xml2struct
    xmlfiles = dir( fullfile(filename, '*.xml'));
    disp('reading xml files to obtain header info...')
    for i = 1:numel(xmlfiles)
      if strcmpi(xmlfiles(i).name(1:2), '._') % Mac sometimes creates this useless files, don't use them
      elseif strcmpi(xmlfiles(i).name(1:6), 'Events') % don't read in events here, can take a lot of time, and we can do that in ft_read_event
      else
        fieldname     = xmlfiles(i).name(1:end-4);
        filename_xml  = fullfile(filename, xmlfiles(i).name);
        orig.xml.(fieldname) = xml2struct(filename_xml);
      end
    end
    warning(ws); % revert the warning state
    
    % epochs.xml seems the most common version, but epoch.xml might also
    % occur, so use only one name
    if isfield(orig.xml, 'epoch')
      orig.xml.epochs = orig.xml.epoch;
      orig.xml = rmfield(orig.xml, 'epoch');
    end
    
    % make hdr according to FieldTrip rules
    hdr = [];
    Fs = zeros(length(orig.signal),1);
    nChans = zeros(length(orig.signal),1);
    nSamples = zeros(length(orig.signal),1);
    
    for iSig = 1:length(orig.signal)
      Fs(iSig)      = orig.signal(iSig).blockhdr(1).fsample(1);
      nChans(iSig)  = orig.signal(iSig).blockhdr(1).nsignals;
      % the number of samples per block can be different
      nSamples_Block = zeros(length(orig.signal(iSig).blockhdr),1);
      for iBlock  = 1:length(orig.signal(iSig).blockhdr)
        nSamples_Block(iBlock) = orig.signal(iSig).blockhdr(iBlock).nsamples(1);
      end
      nSamples(iSig) = sum(nSamples_Block);
    end
    
    if length(unique(Fs)) > 1 || length(unique(nSamples)) > 1
      ft_error('Fs and nSamples should be the same in all signals')
    end
    
    hdr.Fs          = Fs(1);
    hdr.nChans      = sum(nChans);
    hdr.nSamplesPre = 0;
    hdr.nSamples    = nSamples(1);
    hdr.nTrials     = 1;
    
    % get channel labels for signal 1 (main net), otherwise create them
    if isfield(orig.xml, 'sensorLayout') % asuming that signal1 is hdEEG sensornet, and channels are in xml file sensorLayout
      for iSens = 1:numel(orig.xml.sensorLayout.sensors)
        if ~isempty(orig.xml.sensorLayout.sensors(iSens).sensor.name) && ~(isstruct(orig.xml.sensorLayout.sensors(iSens).sensor.name) && numel(fieldnames(orig.xml.sensorLayout.sensors(iSens).sensor.name))==0)
          %only get name when channel is EEG (type 0), or REF (type 1),
          %rest are non interesting channels like place holders and COM and should not be added.
          if strcmp(orig.xml.sensorLayout.sensors(iSens).sensor.type, '0') || strcmp(orig.xml.sensorLayout.sensors(iSens).sensor.type, '1')
            % get the sensor name from the datafile
            hdr.label{iSens} = orig.xml.sensorLayout.sensors(iSens).sensor.name;
          end
        elseif strcmp(orig.xml.sensorLayout.sensors(iSens).sensor.type, '0') % EEG chan
          % this should be consistent with ft_senslabel
          hdr.label{iSens} = ['E' num2str(orig.xml.sensorLayout.sensors(iSens).sensor.number)];
        elseif strcmp(orig.xml.sensorLayout.sensors(iSens).sensor.type, '1') % REF chan
          % ingnie: I now choose REF as name for REF channel since our discussion see bug 1407. Arbitrary choice...
          hdr.label{iSens} = ['REF' num2str(iSens)];
        else
          % non interesting channels like place holders and COM
        end
      end
      % check if the amount of lables corresponds with nChannels in signal 1
      if length(hdr.label) == nChans(1)
        % good
      elseif length(hdr.label) > orig.signal(1).blockhdr(1).nsignals
        ft_warning('found more lables in xml.sensorLayout than channels in signal 1, thus can not use info in sensorLayout, creating labels on the fly')
        for iSens = 1:orig.signal(1).blockhdr(1).nsignals
          % this should be consistent with ft_senslabel
          hdr.label{iSens} = ['E' num2str(iSens)];
        end
      else
        ft_warning('found less lables in xml.sensorLayout than channels in signal 1, thus can not use info in sensorLayout, creating labels on the fly')
        for iSens = 1:orig.signal(1).blockhdr(1).nsignals
          % this should be consistent with ft_senslabel
          hdr.label{iSens} = ['E' num2str(iSens)];
        end
      end
      % get lables for other signals
      if length(orig.signal) == 2
        if isfield(orig.xml, 'pnsSet') % signal2 is PIB box, and lables are in xml file pnsSet
          nbEEGchan = length(hdr.label);
          for iSens = 1:numel(orig.xml.pnsSet.sensors)
            hdr.label{nbEEGchan+iSens} = num2str(orig.xml.pnsSet.sensors(iSens).sensor.name);
          end
          if length(hdr.label) == orig.signal(1).blockhdr(1).nsignals + orig.signal(2).blockhdr(1).nsignals
            % good
          elseif length(hdr.label) < orig.signal(1).blockhdr(1).nsignals + orig.signal(2).blockhdr(1).nsignals
            ft_warning('found less lables in xml.pnsSet than channels in signal 2, labeling with s2_unknownN instead')
            for iSens = length(hdr.label)+1 : orig.signal(1).blockhdr(1).nsignals + orig.signal(2).blockhdr(1).nsignals
              hdr.label{iSens} = ['s2_unknown', num2str(iSens)];
            end
          else
            ft_warning('found more lables in xml.pnsSet than channels in signal 2, thus can not use info in pnsSet, and labeling with s2_eN instead')
            for iSens = orig.signal(1).blockhdr(1).nsignals+1 : orig.signal(1).blockhdr(1).nsignals + orig.signal(2).blockhdr(1).nsignals
              hdr.label{iSens} = ['s2_E', num2str(iSens)];
            end
          end
        else % signal2 is not PIBbox
          ft_warning('creating channel labels for signal 2 on the fly')
          for iSens = 1:orig.signal(2).blockhdr(1).nsignals
            hdr.label{end+1} = ['s2_E', num2str(iSens)];
          end
        end
      elseif length(orig.signal) > 2
        % loop over signals and label channels accordingly
        ft_warning('creating channel labels for signal 2 to signal N on the fly')
        for iSig = 2:length(orig.signal)
          for iSens = 1:orig.signal(iSig).blockhdr(1).nsignals
            if iSig == 1 && iSens == 1
              hdr.label{1} = ['s',num2str(iSig),'_E', num2str(iSens)];
            else
              hdr.label{end+1} = ['s',num2str(iSig),'_E', num2str(iSens)];
            end
          end
        end
      end
    else % no xml.sensorLayout present
      ft_warning('no sensorLayout found in xml files, creating channel labels on the fly')
      for iSig = 1:length(orig.signal)
        for iSens = 1:orig.signal(iSig).blockhdr(1).nsignals
          if iSig == 1 && iSens == 1
            hdr.label{1} = ['s',num2str(iSig),'_E', num2str(iSens)];
          else
            hdr.label{end+1} = ['s',num2str(iSig),'_E', num2str(iSens)];
          end
        end
      end
    end
    
    % check if multiple epochs are present
    if isfield(orig.xml,'epochs')
      % add info to header about which sample correspond to which epochs, becasue this is quite hard for user to get...
      epochdef = zeros(length(orig.xml.epochs),3);
      for iEpoch = 1:length(orig.xml.epochs)
        if iEpoch == 1
          epochdef(iEpoch,1) = round(str2double(orig.xml.epochs(iEpoch).epoch.beginTime)./(1000000./hdr.Fs))+1;
          epochdef(iEpoch,2) = round(str2double(orig.xml.epochs(iEpoch).epoch.endTime  )./(1000000./hdr.Fs));
          epochdef(iEpoch,3) = round(str2double(orig.xml.epochs(iEpoch).epoch.beginTime)./(1000000./hdr.Fs)); % offset corresponds to timing
        else
          NbSampEpoch = round(str2double(orig.xml.epochs(iEpoch).epoch.endTime)./(1000000./hdr.Fs) - str2double(orig.xml.epochs(iEpoch).epoch.beginTime)./(1000000./hdr.Fs));
          epochdef(iEpoch,1) = epochdef(iEpoch-1,2) + 1;
          epochdef(iEpoch,2) = epochdef(iEpoch-1,2) + NbSampEpoch;
          epochdef(iEpoch,3) = round(str2double(orig.xml.epochs(iEpoch).epoch.beginTime)./(1000000./hdr.Fs)); % offset corresponds to timing
        end
      end
      
      if epochdef(end,2) ~= hdr.nSamples
        % check for NS 4.5.4 picosecond timing
        if (epochdef(end,2)/1000) == hdr.nSamples
          for iEpoch=1:size(epochdef,1)
            epochdef(iEpoch,1) = ((epochdef(iEpoch,1)-1)/1000)+1;
            epochdef(iEpoch,2) = epochdef(iEpoch,2)/1000;
            epochdef(iEpoch,3) = epochdef(iEpoch,3)/1000;
          end
          ft_warning('mff apparently generated by NetStation 4.5.4.  Adjusting time scale to microseconds from nanoseconds.');
        else
          ft_error('number of samples in all epochs do not add up to total number of samples')
        end
      end
      
      epochLengths = epochdef(:,2)-epochdef(:,1)+1;
      if ~any(diff(epochLengths))
        hdr.nSamples = epochLengths(1);
        hdr.nTrials  = length(epochLengths);
        
      else
        ft_warning('the data contains multiple epochs with variable length, possibly causing discontinuities in the data')
        % sanity check
        if epochdef(end,2) ~= hdr.nSamples
          % check for NS 4.5.4 picosecond timing
          if (epochdef(end,2)/1000) == hdr.nSamples
            for iEpoch=1:size(epochdef,1)
              epochdef(iEpoch,1)=((epochdef(iEpoch,1)-1)/1000)+1;
              epochdef(iEpoch,2)=epochdef(iEpoch,2)/1000;
              epochdef(iEpoch,3)=epochdef(iEpoch,3)/1000;
            end
            disp('mff apparently generated by NetStation 4.5.4.  Adjusting time scale to microseconds from nanoseconds.');
          else
            ft_error('number of samples in all epochs do not add up to total number of samples')
          end
        end
      end
      orig.epochdef = epochdef;
    end
    hdr.orig = orig;
    
  case 'egi_mff_v2'
    % ensure that the EGI_MFF toolbox is on the path
    ft_hastoolbox('egi_mff', 1);
    % ensure that the JVM is running and the jar file is on the path
    
    %%%%%%%%%%%%%%%%%%%%%%
    %workaround for MATLAB bug resulting in global variables being cleared
    globalTemp=cell(0);
    globalList=whos('global');
    varList=whos;
    for i=1:length(globalList)
      eval(['global ' globalList(i).name ';']);
      eval(['globalTemp{end+1}=' globalList(i).name ';']);
    end
    %%%%%%%%%%%%%%%%%%%%%%
    
    mff_setup;
    
    %%%%%%%%%%%%%%%%%%%%%%
    %workaround for MATLAB bug resulting in global variables being cleared
    varNames={varList.name};
    for i=1:length(globalList)
      eval(['global ' globalList(i).name ';']);
      eval([globalList(i).name '=globalTemp{i};']);
      if ~any(strcmp(globalList(i).name,varNames)) %was global variable originally out of scope?
        eval(['clear ' globalList(i).name ';']); %clears link to global variable without affecting it
      end
    end
    clear globalTemp globalList varNames varList;
    %%%%%%%%%%%%%%%%%%%%%%
    
    if isunix && filename(1)~=filesep
      % add the full path to the dataset directory
      filename = fullfile(pwd, filename);
    elseif ispc && ~any(strcmp(filename(2),{':','\'}))
      % add the full path, including drive letter or slashes as needed.
      filename = fullfile(pwd, filename);
    end
    hdr = read_mff_header(filename);
    
  case 'fcdc_buffer'
    % read from a networked buffer for realtime analysis
    [host, port] = filetype_check_uri(filename);
    
    if retry
      orig = [];
      while isempty(orig)
        try
          % try reading the header, catch the error and retry
          orig = buffer('get_hdr', [], host, port);
        catch
          ft_warning('could not read header from %s, retrying in 1 second', filename);
          pause(1);
        end
      end % while
    else
      % try reading the header only once, give error if it fails
      orig = buffer('get_hdr', [], host, port);
    end % if retry
    
    % construct the standard header elements
    hdr.Fs          = orig.fsample;
    hdr.nChans      = orig.nchans;
    hdr.nSamples    = orig.nsamples;
    hdr.nSamplesPre = 0;  % since continuous
    hdr.nTrials     = 1;  % since continuous
    hdr.orig        = []; % this will contain the chunks (if present)
    
    % add the contents of attached NEUROMAG_HEADER chunk after decoding to MATLAB structure
    if isfield(orig, 'neuromag_header')
      if isempty(cachechunk)
        % this only needs to be decoded once
        cachechunk = decode_fif(orig);
      end
      
      % convert to FieldTrip format header
      hdr.label       = cachechunk.ch_names(:);
      hdr.nChans      = cachechunk.nchan;
      hdr.Fs          = cachechunk.sfreq;
      
      % add a gradiometer structure for forward and inverse modelling
      try
        [grad, elec] = mne2grad(cachechunk, true, coilaccuracy); % the coordsys is 'dewar'
        if ~isempty(grad)
          hdr.grad = grad;
        end
        if ~isempty(elec)
          hdr.elec = elec;
        end
      catch
        disp(lasterr);
      end
      
      % store the original details
      hdr.orig = cachechunk;
    end
    
    % add the contents of attached CTF_RES4 chunk after decoding to MATLAB structure
    if isfield(orig, 'ctf_res4')
      if isempty(cachechunk)
        % this only needs to be decoded once
        cachechunk = decode_res4(orig.ctf_res4);
      end
      % copy the gradiometer details
      hdr.grad = cachechunk.grad;
      hdr.orig = cachechunk.orig;
      if isfield(orig, 'channel_names')
        % get the same selection of channels from the two chunks
        [selbuf, selres4] = match_str(orig.channel_names, cachechunk.label);
        if length(selres4)<length(orig.channel_names)
          ft_error('the res4 chunk did not contain all channels')
        end
        % copy some of the channel details
        hdr.label     = cachechunk.label(selres4);
        hdr.chantype  = cachechunk.chantype(selres4);
        hdr.chanunit  = cachechunk.chanunit(selres4);
        % add the channel names chunk as well
        hdr.orig.channel_names = orig.channel_names;
      end
      % add the raw chunk as well
      hdr.orig.ctf_res4 = orig.ctf_res4;
    end
    
    % add the contents of attached NIFTI_1 chunk after decoding to MATLAB structure
    if isfield(orig, 'nifti_1')
      hdr.nifti_1 = decode_nifti1(orig.nifti_1);
      % add the raw chunk as well
      hdr.orig.nifti_1 = orig.nifti_1;
    end
    
    % add the contents of attached SiemensAP chunk after decoding to MATLAB structure
    if isfield(orig, 'siemensap') && exist('sap2matlab')==3 % only run this if MEX file is present
      hdr.siemensap = sap2matlab(orig.siemensap);
      % add the raw chunk as well
      hdr.orig.siemensap = orig.siemensap;
    end
    
    if ~isfield(hdr, 'label')
      % prevent overwriting the labels that we might have gotten from a RES4 chunk
      if isfield(orig, 'channel_names')
        hdr.label = orig.channel_names;
      else
        hdr.label = cell(hdr.nChans,1);
        if hdr.nChans < 2000 % don't do this for fMRI etc.
          ft_warning('creating fake channel names');        % give this warning only once
          for i=1:hdr.nChans
            hdr.label{i} = sprintf('%d', i);
          end
        else
          ft_warning('skipping fake channel names');        % give this warning only once
          checkUniqueLabels = false;
        end
      end
    end
    
    if ~isfield(hdr, 'chantype')
      % prevent overwriting the chantypes that we might have gotten from a RES4 chunk
      hdr.chantype = cell(hdr.nChans,1);
      if hdr.nChans < 2000 % don't do this for fMRI etc.
        hdr.chantype = repmat({'unknown'}, 1, hdr.nChans);
      end
    end
    
    if ~isfield(hdr, 'chanunit')
      % prevent overwriting the chanunits that we might have gotten from a RES4 chunk
      hdr.chanunit = cell(hdr.nChans,1);
      if hdr.nChans < 2000 % don't do this for fMRI etc.
        hdr.chanunit = repmat({'unknown'}, 1, hdr.nChans);
      end
    end
    
    hdr.orig.bufsize = orig.bufsize;
    
    
  case 'fcdc_buffer_offline'
    [hdr, nameFlag] = read_buffer_offline_header(headerfile);
    switch nameFlag
      case 0
        % no labels generated (fMRI etc)
        checkUniqueLabels = false; % no need to check these
      case 1
        % has generated fake channels
        % give this warning only once
        ft_warning('creating fake channel names');
        checkUniqueLabels = false; % no need to check these
      case 2
        % got labels from chunk, check those
        checkUniqueLabels = true;
    end
    
  case 'fcdc_matbin'
    % this is multiplexed data in a *.bin file, accompanied by a MATLAB file containing the header
    load(headerfile, 'hdr');
    
  case 'fcdc_mysql'
    % check that the required low-level toolbox is available
    ft_hastoolbox('mysql', 1);
    % read from a MySQL server listening somewhere else on the network
    db_open(filename);
    if db_blob
      hdr = db_select_blob('fieldtrip.header', 'msg', 1);
    else
      hdr = db_select('fieldtrip.header', {'nChans', 'nSamples', 'nSamplesPre', 'Fs', 'label'}, 1);
      hdr.label = mxDeserialize(hdr.label);
    end
    
  case 'gtec_hdf5'
    % check that the required low-level toolbox is available
    ft_hastoolbox('gtec', 1);
    % there is only a precompiled *.p reader that reads the whole file at once
    orig = ghdf5read(filename);
    for i=1:numel(orig.RawData.AcquisitionTaskDescription.ChannelProperties.ChannelProperties)
      lab = orig.RawData.AcquisitionTaskDescription.ChannelProperties.ChannelProperties(i).ChannelName;
      typ = orig.RawData.AcquisitionTaskDescription.ChannelProperties.ChannelProperties(1).ChannelType;
      if isnumeric(lab)
        hdr.label{i} = num2str(lab);
      else
        hdr.label{i} = lab;
      end
      if ischar(typ)
        hdr.chantype{i} = lower(typ);
      else
        hdr.chantype{i} = 'unknown';
      end
    end
    hdr.Fs          = orig.RawData.AcquisitionTaskDescription.SamplingFrequency;
    hdr.nChans      = size(orig.RawData.Samples, 1);
    hdr.nSamples    = size(orig.RawData.Samples, 2);
    hdr.nSamplesPre = 0;
    hdr.nTrials     = 1; % assume continuous data, not epoched
    assert(orig.RawData.AcquisitionTaskDescription.NumberOfAcquiredChannels==hdr.nChans, 'inconsistent number of channels');
    % remember the complete data upon request
    if cache
      hdr.orig = orig;
    end
    
  case 'gtec_mat'
    % this is a simple MATLAB format, it contains a log and a names variable
    tmp = load(headerfile);
    log   = tmp.log;
    names = tmp.names;
    
    hdr.label = cellstr(names);
    hdr.nChans = size(log,1);
    hdr.nSamples = size(log,2);
    hdr.nSamplesPre = 0;
    hdr.nTrials = 1; % assume continuous data, not epoched
    
    % compute the sampling frequency from the time channel
    sel = strcmp(hdr.label, 'Time');
    time = log(sel,:);
    
    hdr.Fs = 1./(time(2)-time(1));
    
    % also remember the complete data upon request
    if cache
      hdr.orig.log = log;
      hdr.orig.names = names;
    end
    
  case 'gdf'
    % this requires the biosig toolbox
    ft_hastoolbox('BIOSIG', 1);
    % In the case that the gdf files are written by one of the FieldTrip
    % realtime applications, such as biosig2ft, the gdf recording can be
    % split over multiple 1GB files. The sequence of files is then
    %   filename.gdf   <- this is the one that should be specified as the filename/dataset
    %   filename_1.gdf
    %   filename_2.gdf
    %   ...
    
    [p, f, x] = fileparts(filename);
    if exist(sprintf('%s_%d%s', fullfile(p, f), 1, x), 'file')
      % there are multiple files, count the number of additional files (excluding the first one)
      count = 0;
      while exist(sprintf('%s_%d%s', fullfile(p, f), count+1, x), 'file')
        count = count+1;
      end
      hdr = read_biosig_header(filename);
      for i=1:count
        hdr(i+1) = read_biosig_header(sprintf('%s_%d%s', fullfile(p, f), i, x));
        % do some sanity checks
        if hdr(i+1).nChans~=hdr(1).nChans
          ft_error('multiple GDF files detected that should be appended, but the channel count is inconsistent');
        elseif hdr(i+1).Fs~=hdr(1).Fs
          ft_error('multiple GDF files detected that should be appended, but the sampling frequency is inconsistent');
        elseif ~isequal(hdr(i+1).label, hdr(1).label)
          ft_error('multiple GDF files detected that should be appended, but the channel names are inconsistent');
        end
      end % for count
      % combine all headers into one
      combinedhdr             = [];
      combinedhdr.Fs          = hdr(1).Fs;
      combinedhdr.nChans      = hdr(1).nChans;
      combinedhdr.nSamples    = sum([hdr.nSamples].*[hdr.nTrials]);
      combinedhdr.nSamplesPre = 0;
      combinedhdr.nTrials     = 1;
      combinedhdr.label       = hdr(1).label;
      combinedhdr.orig        = hdr; % include all individual file details
      hdr = combinedhdr;
      
    else
      % there is only a single file
      hdr = read_biosig_header(filename);
      % the GDF format is always continuous
      hdr.nSamples = hdr.nSamples * hdr.nTrials;
      hdr.nTrials = 1;
      hdr.nSamplesPre = 0;
    end % if single or multiple gdf files
    
  case {'homer_nirs'}
    % Homer files are MATLAB files in disguise
    orig = load(filename, '-mat');
    
    hdr.label       = {};
    hdr.nChans      = size(orig.d,2);
    hdr.nSamples    = size(orig.d,1);
    hdr.nSamplesPre = 0;
    hdr.nTrials     = 1; % assume continuous data, not epoched
    hdr.Fs          = 1/median(diff(orig.t));
    
    % number of wavelengths times sources times detectors
    assert(numel(orig.SD.Lambda)*orig.SD.nSrcs*orig.SD.nDets >= hdr.nChans);
    
    for i=1:hdr.nChans
      hdr.label{i} = num2str(i);
    end
    
    hdr.chantype = repmat({'nirs'}, hdr.nChans, 1);
    hdr.chanunit = repmat({'unknown'}, hdr.nChans, 1);
    
    % convert the measurement configuration details to an optode structure
    try
    end
    hdr.opto = homer2opto(orig.SD);
    
    % keep the header details
    hdr.orig.SD = orig.SD;
    
  case {'itab_raw' 'itab_mhd'}
    % read the full header information frtom the binary header structure
    header_info = read_itab_mhd(headerfile);
    
    % these are the channels that are visible to FieldTrip
    chansel = 1:header_info.nchan;
    
    % convert the header information into a FieldTrip compatible format
    hdr.nChans      = length(chansel);
    hdr.label       = {header_info.ch(chansel).label};
    hdr.label       = hdr.label(:);  % should be column vector
    hdr.Fs          = header_info.smpfq;
    % it will always be continuous data
    hdr.nSamples    = header_info.ntpdata;
    hdr.nSamplesPre = 0; % it is a single continuous trial
    hdr.nTrials     = 1; % it is a single continuous trial
    % keep the original details AND the list of channels as used by FieldTrip
    hdr.orig         = header_info;
    hdr.orig.chansel = chansel;
    % add the gradiometer definition
    hdr.grad         = itab2grad(header_info);
    
  case 'jaga16'
    % this is hard-coded for the Jinga-Hi JAGA16 system with 16 channels
    packetsize = (4*2 + 6*2 + 16*43*2); % in bytes
    % read the first packet
    fid  = fopen(filename, 'r');
    buf  = fread(fid, packetsize/2, 'uint16');
    fclose(fid);
    
    if buf(1)==0
      % it does not have timestamps, i.e. it is the raw UDP stream
      packetsize = packetsize - 8; % in bytes
      packet     = jaga16_packet(buf(1:(packetsize/2)), false);
    else
      % each packet starts with a timestamp
      packet = jaga16_packet(buf, true);
    end
    
    % determine the number of packets from the file size
    info     = dir(filename);
    npackets = floor((info.bytes)/packetsize/2);
    
    hdr             = [];
    hdr.Fs          = packet.fsample;
    hdr.nChans      = packet.nchan;
    hdr.nSamples    = 43;
    hdr.nSamplesPre = 0;
    hdr.nTrials     = npackets;
    hdr.label       = cell(hdr.nChans,1);
    hdr.chantype    = cell(hdr.nChans,1);
    hdr.chanunit    = cell(hdr.nChans,1);
    for i=1:hdr.nChans
      hdr.label{i} = sprintf('%d', i);
      hdr.chantype{i} = 'eeg';
      hdr.chanunit{i} = 'uV';
    end
    
    % store some low-level details
    hdr.orig.offset     = 0;
    hdr.orig.packetsize = packetsize;
    hdr.orig.packet     = packet;
    hdr.orig.info       = info;
    
  case {'manscan_mbi', 'manscan_mb2'}
    orig       = in_fopen_manscan(filename);
    hdr.Fs     = orig.prop.sfreq;
    hdr.nChans = numel(orig.channelmat.Channel);
    hdr.nTrials  = 1;
    if isfield(orig, 'epochs') && ~isempty(orig.epochs)
      hdr.nSamples = 0;
      for i = 1:numel(orig.epochs)
        hdr.nSamples =  hdr.nSamples + diff(orig.epochs(i).samples) + 1;
      end
    else
      hdr.nSamples = diff(orig.prop.samples) + 1;
    end
    if orig.prop.times(1) < 0
      hdr.nSamplesPre  = round(orig.prop.times(1)/hdr.Fs);
    else
      hdr.nSamplesPre  = 0;
    end
    for i=1:hdr.nChans
      hdr.label{i,1}    = orig.channelmat.Channel(i).Name;
      hdr.chantype{i,1} = lower(orig.channelmat.Channel(i).Type);
      if isequal(hdr.chantype{i,1}, 'eeg')
        hdr.chanunit{i, 1} = 'uV';
      else
        hdr.chanunit{i, 1} = 'unknown';
      end
    end
    hdr.orig = orig;
    
  case 'mega_neurone'
    % ensure that this external toolbox is on the path
    ft_hastoolbox('neurone', 1);
    if filename(end)~=filesep
      % it should end with a slash
      filename = [filename filesep];
    end
    % this is like the EEGLAB data structure
    EEG = readneurone(filename);
    
    hdr.Fs          = EEG.srate;
    hdr.nChans      = EEG.nbchan;
    hdr.nSamples    = EEG.pnts;
    hdr.nSamplesPre = -EEG.xmin*EEG.srate;
    hdr.nTrials     = EEG.trials;
    try
      hdr.label       = { EEG.chanlocs.labels }';
    catch
      ft_warning('creating default channel names');
      for i=1:hdr.nChans
        hdr.label{i} = sprintf('chan%03d', i);
      end
    end
    ind = 1;
    for i = 1:length( EEG.chanlocs )
      if isfield(EEG.chanlocs(i), 'X') && ~isempty(EEG.chanlocs(i).X)
        hdr.elec.label{ind, 1} = EEG.chanlocs(i).labels;
        % this channel has a position
        hdr.elec.elecpos(ind,1) = EEG.chanlocs(i).X;
        hdr.elec.elecpos(ind,2) = EEG.chanlocs(i).Y;
        hdr.elec.elecpos(ind,3) = EEG.chanlocs(i).Z;
        ind = ind+1;
      end
    end
    
    if cache
      % also remember the data and events
      hdr.orig = EEG;
    else
      % remember only the header details
      hdr.orig = removefields(EEG, {'data', 'event'});
    end
    
  case 'micromed_trc'
    orig = read_micromed_trc(filename);
    hdr             = [];
    hdr.Fs          = orig.Rate_Min; % FIXME is this correct?
    hdr.nChans      = orig.Num_Chan;
    hdr.nSamples    = orig.Num_Samples;
    hdr.nSamplesPre = 0; % continuous
    hdr.nTrials     = 1; % continuous
    hdr.label       = cell(1,hdr.nChans);
    % give this warning only once
    hdr.label  = {orig.elec.Name};
    hdr.chanunit = {orig.elec.Unit};
    hdr.subjectname = orig.name;
    %warning('using a modified read_micromed_trc() function');
    
    % this should be a column vector
    hdr.label = hdr.label(:);
    % remember the original header details
    hdr.orig = orig;
    
  case {'mpi_ds', 'mpi_dap'}
    hdr = read_mpi_ds(filename);
    
  case 'netmeg'
    ft_hastoolbox('netcdf', 1);
    
    % this will read all NetCDF data from the file and subsequently convert
    % each of the three elements into a more easy to parse MATLAB structure
    s = netcdf(filename);
    
    for i=1:numel(s.AttArray)
      fname = fixname(s.AttArray(i).Str);
      fval  = s.AttArray(i).Val;
      if ischar(fval)
        fval = fval(fval~=0); % remove the \0 characters
        fval = strtrim(fval); % remove insignificant whitespace
      end
      Att.(fname) = fval;
    end
    
    for i=1:numel(s.VarArray)
      fname = fixname(s.VarArray(i).Str);
      fval  = s.VarArray(i).Data;
      if ischar(fval)
        fval = fval(fval~=0); % remove the \0 characters
        fval = strtrim(fval); % remove insignificant whitespace
      end
      Var.(fname) = fval;
    end
    
    for i=1:numel(s.DimArray)
      fname = fixname(s.DimArray(i).Str);
      fval  = s.DimArray(i).Dim;
      if ischar(fval)
        fval = fval(fval~=0); % remove the \0 characters
        fval = strtrim(fval); % remove insignificant whitespace
      end
      Dim.(fname) = fval;
    end
    
    % convert the relevant fields into the default header structure
    hdr.Fs          = 1000/Var.samplinginterval;
    hdr.nChans      = length(Var.channelstatus);
    hdr.nSamples    = Var.numsamples;
    hdr.nSamplesPre = 0;
    hdr.nTrials     = size(Var.waveforms, 1);
    hdr.chanunit    = cellstr(reshape(Var.channelunits, hdr.nChans, 2));
    hdr.chantype    = cellstr(reshape(lower(Var.channeltypes), hdr.nChans, 3));
    
    ft_warning('creating fake channel names');
    hdr.label = cell(hdr.nChans, 1);
    for i=1:hdr.nChans
      hdr.label{i} = sprintf('%d', i);
    end
    
    % remember the original details of the file
    % note that this also includes the data
    % this is large, but can be reused elsewhere
    hdr.orig.Att = Att;
    hdr.orig.Var = Var;
    hdr.orig.Dim = Dim;
    
    % construct the gradiometer structure from the complete header information
    hdr.grad = netmeg2grad(hdr);
    
    
  case 'nervus_eeg'
    hdr = read_nervus_header(filename);
    checkUniqueLabels = false;
    
  case 'neuralynx_dma'
    hdr = read_neuralynx_dma(filename);
    
  case 'neuralynx_sdma'
    hdr = read_neuralynx_sdma(filename);
    
  case 'neuralynx_ncs'
    ncs = read_neuralynx_ncs(filename, 1, 0);
    [p, f, x]       = fileparts(filename);
    hdr.Fs          = ncs.hdr.SamplingFrequency;
    hdr.label       = {f};
    hdr.nChans      = 1;
    hdr.nTrials     = 1;
    hdr.nSamplesPre = 0;
    hdr.nSamples    = ncs.NRecords * 512;
    hdr.orig        = ncs.hdr;
    FirstTimeStamp  = ncs.hdr.FirstTimeStamp;  % this is the first timestamp of the first block
    LastTimeStamp   = ncs.hdr.LastTimeStamp;   % this is the first timestamp of the last block, i.e. not the timestamp of the last sample
    hdr.TimeStampPerSample = double(LastTimeStamp - FirstTimeStamp) ./ ((ncs.NRecords-1)*512);
    hdr.FirstTimeStamp     = FirstTimeStamp;
    
  case 'neuralynx_nse'
    nse = read_neuralynx_nse(filename, 1, 0);
    [p, f, x]       = fileparts(filename);
    hdr.Fs          = nse.hdr.SamplingFrequency;
    hdr.label       = {f};
    hdr.nChans      = 1;
    hdr.nTrials     = nse.NRecords;  % each record contains one waveform
    hdr.nSamples    = 32;            % there are 32 samples in each waveform
    hdr.nSamplesPre = 0;
    hdr.orig        = nse.hdr;
    % FIXME add hdr.FirstTimeStamp and hdr.TimeStampPerSample
    
  case {'neuralynx_ttl', 'neuralynx_tsl', 'neuralynx_tsh'}
    % these are hardcoded, they contain an 8-byte header and int32 values for a single channel
    % FIXME this should be done similar as neuralynx_bin, i.e. move the hdr into the function
    hdr             = [];
    hdr.Fs          = 32556;
    hdr.nChans      = 1;
    hdr.nSamples    = (filesize(filename)-8)/4;
    hdr.nSamplesPre = 1;
    hdr.nTrials     = 1;
    hdr.label       = {headerformat((end-3):end)};
    
  case 'neuralynx_bin'
    hdr = read_neuralynx_bin(filename);
    
  case 'neuralynx_ds'
    hdr = read_neuralynx_ds(filename);
    
  case 'neuralynx_cds'
    hdr = read_neuralynx_cds(filename);
    
  case 'nexstim_nxe'
    hdr = read_nexstim_nxe(filename);
    
  case {'neuromag_fif' 'neuromag_mne'}
    % check that the required low-level toolbox is available
    ft_hastoolbox('mne', 1);
    
    info = fiff_read_meas_info(filename);
    
    % convert to FieldTrip format header
    hdr.label       = info.ch_names(:);
    hdr.nChans      = info.nchan;
    hdr.Fs          = info.sfreq;
    
    % add a gradiometer structure for forward and inverse modelling
    try
      [grad, elec] = mne2grad(info, strcmp(coordsys, 'dewar'), coilaccuracy);
      if ~isempty(grad)
        hdr.grad = grad;
      end
      if ~isempty(elec)
        hdr.elec = elec;
      end
    catch
      disp(lasterr);
    end
    
    iscontinuous  = 0;
    isepoched     = 0;
    isaverage     = 0;
    
    if isempty(fiff_find_evoked(filename)) % true if file contains no evoked responses
      try
        epochs = fiff_read_epochs(filename);
        isepoched = 1;
      catch
        % the "catch me" syntax is broken on MATLAB74, this fixes it
        me = lasterror;
        if strcmp(me.identifier, 'MNE:fiff_read_events')
          iscontinuous = 1;
        else
          rethrow(me)
        end
      end
      
    else
      isaverage = 1;
    end
    
    if iscontinuous
      try
        % we only use 1 input argument here to allow backward
        % compatibility up to MNE 2.6.x:
        raw = fiff_setup_read_raw(filename);
      catch
        % the "catch me" syntax is broken on MATLAB74, this fixes it
        me = lasterror;
        % there is an error - we try to use MNE 2.7.x (if present) to
        % determine if the cause is maxshielding:
        try
          allow_maxshield = true;
          raw = fiff_setup_read_raw(filename,allow_maxshield);
        catch
          % unknown problem, or MNE version 2.6.x or less:
          rethrow(me);
        end
        % no error message from fiff_setup_read_raw? Then maxshield
        % was applied, but maxfilter wasn't, so return this error:
        if istrue(checkmaxfilter)
          ft_error('Maxshield data should be corrected using Maxfilter prior to importing in FieldTrip.');
        else
          ft_warning('Maxshield data should be corrected using Maxfilter prior to importing in FieldTrip.');
        end
      end
      hdr.nSamples    = raw.last_samp - raw.first_samp + 1; % number of samples per trial
      hdr.nSamplesPre = 0;
      % otherwise conflicts will occur in read_data
      hdr.nTrials     = 1;
      info.raw        = raw; % keep all the details
      
    elseif isepoched
      hdr.nSamples    = length(epochs.times);
      hdr.nSamplesPre = sum(epochs.times < 0);
      hdr.nTrials     = size(epochs.data, 1);
      info.epochs     = epochs;  % this is used by read_data to get the actual data, i.e. to prevent re-reading
      
    elseif isaverage
      try
        evoked_data    = fiff_read_evoked_all(filename);
        vartriallength = any(diff([evoked_data.evoked.first])) || any(diff([evoked_data.evoked.last]));
        if vartriallength
          % there are trials averages with variable durations in the file
          ft_warning('EVOKED FILE with VARIABLE TRIAL LENGTH! - check data have been processed accurately');
          hdr.nSamples = 0;
          for i=1:length(evoked_data.evoked)
            hdr.nSamples = hdr.nSamples + size(evoked_data.evoked(i).epochs, 2);
          end
          % represent it as a continuous file with a single trial
          % all trial average details will be available through read_event
          hdr.nSamplesPre = 0;
          hdr.nTrials     = 1;
          info.evoked     = evoked_data.evoked; % this is used by read_data to get the actual data, i.e. to prevent re-reading
          info.info       = evoked_data.info;   % keep all the details
          info.vartriallength = 1;
        else
          % represent it as a file with multiple trials, each trial has the same length
          % all trial average details will be available through read_event
          hdr.nSamples    = evoked_data.evoked(1).last - evoked_data.evoked(1).first + 1;
          hdr.nSamplesPre = -evoked_data.evoked(1).first;   % represented as negative number in fif file
          hdr.nTrials     = length(evoked_data.evoked);
          info.evoked     = evoked_data.evoked;             % this is used by read_data to get the actual data, i.e. to prevent re-reading
          info.info       = evoked_data.info;               % keep all the details
          info.vartriallength = 0;
        end
      catch
        % this happens if fiff_read_evoked_all cannot find evoked
        % responses, in which case it errors due to not assigning the
        % output variable "data"
        ft_warning('%s does not contain data', filename);
        hdr.nSamples    = 0;
        hdr.nSamplesPre = 0;
        hdr.nTrials     = 0;
      end
    end
    
    % remember the original header details
    hdr.orig = info;
    
    % these are useful to know in ft_read_event and ft_read_data
    hdr.orig.isaverage    = isaverage;
    hdr.orig.iscontinuous = iscontinuous;
    hdr.orig.isepoched    = isepoched;
    
  case 'neuromag_mex'
    % check that the required low-level toolbox is available
    ft_hastoolbox('meg-pd', 1);
    rawdata('any',filename);
    rawdata('goto', 0);
    megmodel('head',[0 0 0],filename);
    % get the available information from the fif file
    [orig.rawdata.range,orig.rawdata.calib]           = rawdata('range');
    [orig.rawdata.sf]                                 = rawdata('sf');
    [orig.rawdata.samples]                            = rawdata('samples');
    [orig.chaninfo.N,orig.chaninfo.S,orig.chaninfo.T] = chaninfo;           % Numbers, names & places
    [orig.chaninfo.TY,orig.chaninfo.NA]               = chaninfo('type');   % Coil type
    [orig.chaninfo.NO]                                = chaninfo('noise');  % Default noise level
    [orig.channames.NA,orig.channames.KI,orig.channames.NU] = channames(filename); % names, kind, logical numbers
    % read a single trial to determine the data size
    [buf, status] = rawdata('next');
    rawdata('close');
    
    % This is to solve a problem reported by Doug Davidson: The problem
    % is that rawdata('samples') is not returning the number of samples
    % correctly. It appears that the example script rawchannels in meg-pd
    % might work, however, so I want to use rawchannels to read in one
    % channel of data in order to get the number of samples in the file:
    if orig.rawdata.samples<0
      tmpchannel = 1;
      tmpvar = rawchannels(filename,tmpchannel);
      [orig.rawdata.samples] = size(tmpvar,2);
      clear tmpvar tmpchannel;
    end
    
    % convert to FieldTrip format header
    hdr.label       = orig.channames.NA;
    hdr.Fs          = orig.rawdata.sf;
    hdr.nSamplesPre = 0; % I don't know how to get this out of the file
    hdr.nChans      = size(buf,1);
    hdr.nSamples    = size(buf,2); % number of samples per trial
    hdr.nTrials     = orig.rawdata.samples ./ hdr.nSamples;
    % add a gradiometer structure for forward and inverse modelling
    hdr.grad = fif2grad(filename);
    % remember the original header details
    hdr.orig = orig;
    
  case 'neuroprax_eeg'
    orig = np_readfileinfo(filename);
    
    hdr.Fs          = orig.fa;
    hdr.nChans      = orig.K;
    hdr.nSamples    = orig.N;
    hdr.nSamplesPre = 0; % continuous
    hdr.nTrials     = 1; % continuous
    hdr.label       = orig.channels(:);
    hdr.unit        = orig.units(:);
    
    % remember the original header details
    hdr.orig = orig;
    
  case 'neuroscope_bin'
    [p,f,e]    = fileparts(filename);
    headerfile = fullfile(p,[f,'.xml']);
    hdr        = ft_read_header(headerfile, 'headerformat', 'neuroscope_xml');
    
  case 'neuroscope_ds'
    listing    = dir(filename);
    filenames  = {listing.name}';
    headerfile = filenames{~cellfun('isempty',strfind(filenames,'.xml'))};
    hdr        = ft_read_header(headerfile, 'headerformat', 'neuroscope_xml');
    
  case 'neuroscope_xml'
    ft_hastoolbox('neuroscope', 1);
    ft_hastoolbox('gifti', 1);
    
    % this pertains to generic header file, and the other neuroscope
    % formats will recurse into this one
    [p,f,e]    = fileparts(filename);
    if isempty(p), p = pwd; end
    listing    = dir(p);
    filenames  = {listing.name}';
    
    lfpfile_idx = find(~cellfun('isempty',strfind(filenames,'.eeg')));
    rawfile_idx = find(~cellfun('isempty',strfind(filenames,'.dat')));
    
    if ~isempty(lfpfile_idx)
      % FIXME this assumes only 1 such file, or at least it only takes the
      % first one.
      lfpfile = filenames{lfpfile_idx(1)};
    end
    if ~isempty(rawfile_idx)
      rawfile = filenames{rawfile_idx(1)};
    end
    params     = LoadParameters(filename);
    
    hdr         = [];
    hdr.nChans  = params.nChannels;
    hdr.nTrials = 1; % is it always continuous? FIXME
    hdr.nSamplesPre = 0;
    
    if ~isempty(lfpfile)
      % use the sampling of the lfp-file to be leading
      hdr.Fs       = params.rates.lfp;
      hdr.nSamples = listing(strcmp(filenames,lfpfile)).bytes./(hdr.nChans*params.nBits/8);
      hdr.TimeStampPerSample = params.rates.wideband./params.rates.lfp;
    else
      % use the sampling of the raw-file to be leading
      hdr.Fs     = params.rates.wideband;
      hdr.nSamples = listing(strcmp(filenames,rawfile)).bytes./(hdr.nChans*params.nBits/8);
      hdr.TimeStampPerSample = 1;
    end
    hdr.orig = params;
    
    hdr.label = cell(hdr.nChans,1);
    for k = 1:hdr.nChans
      hdr.label{k} = ['chan',num2str(k,'%0.3d')];
    end
    
  case 'neurosim_evolution'
    hdr = read_neurosim_evolution(filename);
    
  case {'neurosim_ds' 'neurosim_signals'}
    hdr = read_neurosim_signals(filename);
    
  case 'neurosim_spikes'
    headerOnly = true;
    hdr = read_neurosim_spikes(filename, headerOnly);
    
  case 'nihonkohden_m00'
    hdr = read_nihonkohden_hdr(filename);
    
  case 'nimh_cortex'
    cortex = read_nimh_cortex(filename, 'epp', 'no', 'eog', 'no');
    % look at the first trial to determine whether it contains data in the EPP and EOG channels
    trial1  = read_nimh_cortex(filename, 'epp', 'yes', 'eog', 'yes', 'begtrial', 1, 'endtrial', 1);
    hasepp = ~isempty(trial1.epp);
    haseog = ~isempty(trial1.eog);
    if hasepp
      ft_warning('EPP channels are not yet supported');
    end
    % at the moment only the EOG channels are supported here
    if haseog
      hdr.label       = {'EOGx' 'EOGy'};
      hdr.nChans      = 2;
    else
      hdr.label       = {};
      hdr.nChans      = 0;
    end
    hdr.nTrials     = length(cortex);
    hdr.nSamples    = inf;
    hdr.nSamplesPre = 0;
    hdr.orig.trial = cortex;
    hdr.orig.hasepp = hasepp;
    hdr.orig.haseog = haseog;
    
  case 'ns_avg'
    orig = read_ns_hdr(filename);
    % do some reformatting/renaming of the header items
    hdr.Fs          = orig.rate;
    hdr.nSamples    = orig.npnt;
    hdr.nSamplesPre = round(-orig.rate*orig.xmin/1000);
    hdr.nChans      = orig.nchan;
    hdr.label       = orig.label(:);
    hdr.nTrials     = 1; % the number of trials in this datafile is only one, i.e. the average
    % remember the original header details
    hdr.orig = orig;
    
  case {'ns_cnt' 'ns_cnt16', 'ns_cnt32'}
    ft_hastoolbox('eeglab', 1);
    if strcmp(headerformat, 'ns_cnt')
      orig = loadcnt(filename); % let loadcnt figure it out
    elseif strcmp(headerformat, 'ns_cnt16')
      orig = loadcnt(filename, 'dataformat', 'int16');
    elseif strcmp(headerformat, 'ns_cnt32')
      orig = loadcnt(filename, 'dataformat', 'int32');
    end
    
    % do some reformatting/renaming of the header items
    hdr.Fs          = orig.header.rate;
    hdr.nChans      = orig.header.nchannels;
    hdr.nSamples    = orig.ldnsamples;
    hdr.nSamplesPre = 0;
    hdr.nTrials     = 1;
    for i=1:hdr.nChans
      hdr.label{i} = deblank(orig.electloc(i).lab);
    end
    % remember the original header details
    hdr.orig = orig;
    
  case 'ns_eeg'
    orig = read_ns_hdr(filename);
    % do some reformatting/renaming of the header items
    hdr.label       = orig.label;
    hdr.Fs          = orig.rate;
    hdr.nSamples    = orig.npnt;
    hdr.nSamplesPre = round(-orig.rate*orig.xmin/1000);
    hdr.nChans      = orig.nchan;
    hdr.nTrials     = orig.nsweeps;
    % remember the original header details
    hdr.orig = orig;
    
  case 'nmc_archive_k'
    hdr = read_nmc_archive_k_hdr(filename);
    
  case 'neuroshare' % NOTE: still under development
    % check that the required neuroshare toolbox is available
    ft_hastoolbox('neuroshare', 1);
    
    tmp = read_neuroshare(filename);
    hdr.Fs          = tmp.hdr.analoginfo(end).SampleRate; % take the sampling freq from the last analog channel (assuming this is the same for all chans)
    hdr.nChans      = length(tmp.list.analog(tmp.analog.contcount~=0)); % get the analog channels, only the ones that are not empty
    hdr.nSamples    = max([tmp.hdr.entityinfo(tmp.list.analog).ItemCount]); % take the number of samples from the longest channel
    hdr.nSamplesPre = 0; % continuous data
    hdr.nTrials     = 1; % continuous data
    hdr.label       = {tmp.hdr.entityinfo(tmp.list.analog(tmp.analog.contcount~=0)).EntityLabel}; %%% contains non-unique chans?
    hdr.orig        = tmp; % remember the original header
    
  case 'oxy3'
    ft_hastoolbox('artinis', 1);
    hdr = read_artinis_oxy3(filename);
    
  case 'plexon_ds'
    hdr = read_plexon_ds(filename);
    
  case 'plexon_ddt'
    orig = read_plexon_ddt(filename);
    hdr.nChans      = orig.NChannels;
    hdr.Fs          = orig.Freq;
    hdr.nSamples    = orig.NSamples;
    hdr.nSamplesPre = 0;      % continuous
    hdr.nTrials     = 1;      % continuous
    hdr.label       = cell(1,hdr.nChans);
    % give this warning only once
    ft_warning('creating fake channel names');
    for i=1:hdr.nChans
      hdr.label{i} = sprintf('%d', i);
    end
    % also remember the original header
    hdr.orig        = orig;
    
  case {'read_nex_data'} % this is an alternative reader for nex files
    orig = read_nex_header(filename);
    % assign the obligatory items to the output FCDC header
    numsmp = cell2mat({orig.varheader.numsmp});
    adindx = find(cell2mat({orig.varheader.typ})==5);
    if isempty(adindx)
      ft_error('file does not contain continuous channels');
    end
    hdr.nChans      = length(orig.varheader);
    hdr.Fs          = orig.varheader(adindx(1)).wfrequency;     % take the sampling frequency from the first A/D channel
    hdr.nSamples    = max(numsmp(adindx));                      % take the number of samples from the longest A/D channel
    hdr.nTrials     = 1;                                        % it can always be interpreted as continuous data
    hdr.nSamplesPre = 0;                                        % and therefore it is not trial based
    for i=1:hdr.nChans
      hdr.label{i} = deblank(char(orig.varheader(i).nam));
    end
    hdr.label = hdr.label(:);
    % also remember the original header details
    hdr.orig = orig;
    
  case {'plexon_nex' 'read_plexon_nex'} % this is the default reader for nex files
    orig = read_plexon_nex(filename);
    numsmp = cell2mat({orig.VarHeader.NPointsWave});
    adindx = find(cell2mat({orig.VarHeader.Type})==5);
    if isempty(adindx)
      ft_error('file does not contain continuous channels');
    end
    hdr.nChans      = length(orig.VarHeader);
    hdr.Fs          = orig.VarHeader(adindx(1)).WFrequency;     % take the sampling frequency from the first A/D channel
    hdr.nSamples    = max(numsmp(adindx));                      % take the number of samples from the longest A/D channel
    hdr.nTrials     = 1;                                        % it can always be interpreted as continuous data
    hdr.nSamplesPre = 0;                                        % and therefore it is not trial based
    for i=1:hdr.nChans
      hdr.label{i} = deblank(char(orig.VarHeader(i).Name));
    end
    hdr.label = hdr.label(:);
    hdr.FirstTimeStamp     = orig.FileHeader.Beg;
    hdr.TimeStampPerSample = orig.FileHeader.Frequency ./ hdr.Fs;
    % also remember the original header details
    hdr.orig = orig;
    
  case 'plexon_plx'
    orig = read_plexon_plx(filename);
    if orig.NumSlowChannels==0
      ft_error('file does not contain continuous channels');
    end
    fsample = [orig.SlowChannelHeader.ADFreq];
    if any(fsample~=fsample(1))
      ft_error('different sampling rates in continuous data not supported');
    end
    for i=1:length(orig.SlowChannelHeader)
      label{i} = deblank(orig.SlowChannelHeader(i).Name);
    end
    % continuous channels don't always contain data, remove the empty ones
    sel  = [orig.DataBlockHeader.Type]==5;  % continuous
    chan = [orig.DataBlockHeader.Channel];
    for i=1:length(label)
      chansel(i) = any(chan(sel)==orig.SlowChannelHeader(i).Channel);
    end
    chansel = find(chansel); % this is required for timestamp selection
    label = label(chansel);
    % only the continuous channels are returned as visible
    hdr.nChans      = length(label);
    hdr.Fs          = fsample(1);
    hdr.label       = label;
    % also remember the original header
    hdr.orig        = orig;
    
    % select the first continuous channel that has data
    sel = ([orig.DataBlockHeader.Type]==5 & [orig.DataBlockHeader.Channel]==orig.SlowChannelHeader(chansel(1)).Channel);
    % get the timestamps that correspond with the continuous data
    tsl = [orig.DataBlockHeader(sel).TimeStamp]';
    tsh = [orig.DataBlockHeader(sel).UpperByteOf5ByteTimestamp]';
    ts  = timestamp_plexon(tsl, tsh);  % use helper function, this returns an uint64 array
    
    % determine the number of samples in the continuous channels
    num = [orig.DataBlockHeader(sel).NumberOfWordsInWaveform];
    hdr.nSamples    = sum(num);
    hdr.nSamplesPre = 0;      % continuous
    hdr.nTrials     = 1;      % continuous
    
    % the timestamps indicate the beginning of each block, hence the timestamp of the last block corresponds with the end of the previous block
    hdr.TimeStampPerSample = double(ts(end)-ts(1))/sum(num(1:(end-1)));
    hdr.FirstTimeStamp     = ts(1);                                                %  the timestamp of the first continuous sample
    
    % also make the spike channels visible
    for i=1:length(orig.ChannelHeader)
      hdr.label{end+1} = deblank(orig.ChannelHeader(i).Name);
    end
    hdr.label = hdr.label(:);
    hdr.nChans = length(hdr.label);
    
    
  case 'smi_txt'
    smi = read_smi_txt(filename);
    hdr.nChans              = size(smi.dat,1);
    hdr.nSamples            = size(smi.dat,2);
    hdr.nSamplesPre         = 0;
    hdr.nTrials             = 1;
    hdr.FirstTimeStamp      = smi.trigger(1,1).timestamp;
    
    % if the header contains the sampling rate use it and if not, compute
    % it from scratch. If computed, sampling rate might have numerical
    % issues due to tolerance (the reason that I write the two options)
    if isfield(smi,'Fs') && ~isempty(smi.Fs);
      hdr.Fs = smi.Fs;
      hdr.TimeStampPerSample = 1000./hdr.Fs;
    else
      hdr.TimeStampPerSample  = mean(diff(smi.dat(1,:)));
      hdr.Fs                  = 1000/hdr.TimeStampPerSample;  % these timestamps are in miliseconds
    end
    
    if hdr.nChans ~= size(smi.label,1)
      ft_error('data and header have different number of channels');
    else
      hdr.label = smi.label;
    end
    
    % remember the original header details
    hdr.orig.header = smi.header;
    % remember all header and data details upon request
    if cache
      hdr.orig = smi;
    end
    % add channel units when possible.
    for i=1:hdr.nChans
      chanunit = regexp(hdr.label{i,1},'(?<=\[).+?(?=\])','match');
      if ~isempty(chanunit)
        hdr.chanunit{i,1} = chanunit{1};
        hdr.chantype{i,1} = 'eyetracker';
      else
        hdr.chanunit{i,1} = 'unknown';
        hdr.chantype{i,1} = 'unknown';
      end
    end
    
  case 'tmsi_poly5'
    orig = read_tmsi_poly5(filename);
    % the header contains all channels twice (for the low and high data word)
    % it seems that the file format was designed for 16 bit, and only later extended to 32 bit
    hdr             = [];
    hdr.nChans      = orig.header.NumberOfSignals/2;
    hdr.Fs          = orig.header.FS;
    hdr.nSamples    = orig.header.NumberSampleBlocks * orig.header.SamplePeriodsPerBlock;
    hdr.nSamplesPre = 0;
    hdr.nTrials     = 1; % continuous
    for i=2:2:orig.header.NumberOfSignals
      % remove the '(Lo) ' and the '(Hi) ' section
      hdr.label{i/2} = strtrim(orig.description(i).SignalName(6:end)');
    end
    % determine the EEG channels
    iseeg = true(size(hdr.label));
    iseeg = iseeg & cellfun(@isempty, regexp(hdr.label, 'BIP.*'));
    iseeg = iseeg & cellfun(@isempty, regexp(hdr.label, 'AUX.*'));
    iseeg = iseeg & cellfun(@isempty, regexp(hdr.label, 'Digi.*'));
    iseeg = iseeg & cellfun(@isempty, regexp(hdr.label, 'Saw.*'));
    iseeg = iseeg & cellfun(@isempty, regexp(hdr.label, 'Bit.*'));
    istrg = ~cellfun(@isempty, regexp(hdr.label, 'Digi.*'));
    hdr.chanunit = cell(size(hdr.label));
    hdr.chantype = cell(size(hdr.label));
    hdr.chanunit(:) = {'unknown'};
    hdr.chantype(:) = {'unknown'};
    hdr.chanunit(iseeg) = {'uV'};
    hdr.chantype(iseeg) = {'eeg'};
    hdr.chantype(istrg) = {'trigger'};
    % remember the original header details
    hdr.orig = orig;
    
  case 'tobii_tsv'
    tsv = read_tobii_tsv(filename);
    % keyboard
    % remember the original header details
    hdr.orig = tsv;
    
  case {'tdt_tsq', 'tdt_tev'}
    % FIXME the code below is not yet functional, it requires more input from the ESI in Frankfurt
    %     tsq = read_tdt_tsq(headerfile);
    %     k = 0;
    %     chan = unique([tsq.channel]);
    %     % loop over the physical channels
    %     for i=1:length(chan)
    %       chansel = [tsq.channel]==chan(i);
    %       code = unique({tsq(chansel).code});
    %       % loop over the logical channels
    %       for j=1:length(code)
    %         codesel = false(size(tsq));
    %         for k=1:numel(codesel)
    %           codesel(k) = isequal(tsq(k).code, code{j});
    %         end
    %         % find the first instance of this logical channel
    %         this = find(chansel(:) & codesel(:), 1);
    %         % add it to the list of channels
    %         k = k + 1;
    %         frequency(k) = tsq(this).frequency;
    %         label{k}     = [char(typecast(tsq(this).code, 'uint8')) num2str(tsq(this).channel)];
    %         tsqorig(k)   = tsq(this);
    %       end
    %     end
    ft_error('not yet implemented');
    
  case {'yokogawa_ave', 'yokogawa_con', 'yokogawa_raw', 'yokogawa_mrk'}
    % header can be read with two toolboxes: Yokogawa MEG Reader and Yokogawa MEG160 (old inofficial toolbox)
    % newest toolbox takes precedence.
    if ft_hastoolbox('yokogawa_meg_reader', 3); % stay silent if it cannot be added
      hdr = read_yokogawa_header_new(filename);
      % add a gradiometer structure for forward and inverse modelling
      hdr.grad = yokogawa2grad_new(hdr);
    else
      ft_hastoolbox('yokogawa', 1); % try it with the old version of the toolbox
      hdr = read_yokogawa_header(filename);
      % add a gradiometer structure for forward and inverse modelling
      hdr.grad = yokogawa2grad(hdr);
    end
    
  case 'riff_wave'
    % prior to MATLAB R2015b this used to be done with "wavread"
    % but the audioinfo/audioread function are at least available from 2012b up
    info = audioinfo(filename);
    hdr.Fs          = info.SampleRate;
    hdr.nChans      = info.NumChannels;
    hdr.nSamples    = info.TotalSamples;
    hdr.nSamplesPre = 0;
    hdr.nTrials     = 1;
    [p, f, x] = fileparts(filename);
    if hdr.nChans>1
      for i=1:hdr.nChans
        % use the file name and channel number
        hdr.label{i,1} = sprintf('%s channel %d', f, i);
        hdr.chantype{i,1} = 'audio';
      end
    else
      hdr.label{1,1} = f;
      hdr.chantype{1,1} = 'audio';
    end
    % remember the details
    hdr.orig = info;
    
  case 'videomeg_aud'
    hdr = read_videomeg_aud(filename);
    
  case 'videomeg_vid'
    hdr = read_videomeg_vid(filename);
    checkUniqueLabels = false;
    
  otherwise
    % attempt to run headerformat as a function
    % in case using an external read function was desired, this is where it is executed
    % if it fails, the regular unsupported error message is thrown
    try
      hdr = feval(headerformat,filename);
    catch
      if strcmp(fallback, 'biosig') && ft_hastoolbox('BIOSIG', 1)
        hdr = read_biosig_header(filename);
      else
        ft_error('unsupported header format "%s"', headerformat);
      end
    end
    
end % switch headerformat


% Sometimes, the not all labels are correctly filled in by low-level reading
% functions. See for example bug #1572.
% First, make sure that there are enough (potentially empty) labels:
if numel(hdr.label) < hdr.nChans
  ft_warning('low-level reading function did not supply enough channel labels');
  hdr.label{hdr.nChans} = [];
end

% Now, replace all empty labels with new name:
if any(cellfun(@isempty, hdr.label))
  ft_warning('channel labels should not be empty, creating unique labels');
  hdr.label = fix_empty(hdr.label);
end

if checkUniqueLabels
  if length(hdr.label)~=length(unique(hdr.label))
    % all channels must have unique names
    ft_warning('all channels must have unique labels, creating unique labels');
    megflag = ft_chantype(hdr, 'meg');
    eegflag = ft_chantype(hdr, 'eeg');
    for i=1:hdr.nChans
      sel = find(strcmp(hdr.label{i}, hdr.label));
      if length(sel)>1
        % there is no need to rename the first instance
        % can be particularly disruptive when part of standard MEG
        % or EEG channel set, so should be avoided
        if any(megflag(sel))
          sel = setdiff(sel, sel(find(megflag(sel), 1)));
        elseif any(eegflag(sel))
          sel = setdiff(sel, sel(find(eegflag(sel), 1)));
        else
          sel = sel(2:end);
        end
        for j=1:length(sel)
          hdr.label{sel(j)} = sprintf('%s-%d', hdr.label{sel(j)}, j);
        end
      end
    end
  end
end

% as of November 2011, the header is supposed to include the channel type (see FT_CHANTYPE,
% e.g. meggrad, megref, eeg) and the units of each channel (see FT_CHANUNIT, e.g. uV, fT)

if ~isfield(hdr, 'chantype') && checkUniqueLabels
  % use a helper function which has some built in intelligence
  hdr.chantype = ft_chantype(hdr);
end % for

if ~isfield(hdr, 'chanunit') && checkUniqueLabels
  % use a helper function which has some built in intelligence
  hdr.chanunit = ft_chanunit(hdr);
end % for

% ensure that the output grad is according to the latest definition
if isfield(hdr, 'grad')
  hdr.grad = ft_datatype_sens(hdr.grad);
end

% ensure that the output elec is according to the latest definition
if isfield(hdr, 'elec')
  hdr.elec = ft_datatype_sens(hdr.elec);
end

% ensure that these are column arrays
hdr.label    = hdr.label(:);
if isfield(hdr, 'chantype'), hdr.chantype = hdr.chantype(:); end
if isfield(hdr, 'chanunit'), hdr.chanunit = hdr.chanunit(:); end

% ensure that these are double precision and not integers, otherwise
% subsequent computations that depend on these might be messed up
hdr.Fs          = double(hdr.Fs);
hdr.nSamples    = double(hdr.nSamples);
hdr.nSamplesPre = double(hdr.nSamplesPre);
hdr.nTrials     = double(hdr.nTrials);
hdr.nChans      = double(hdr.nChans);

if inflated
  % compressed file has been unzipped on the fly, clean up
  if strcmp(headerformat, 'brainvision_vhdr')
    % don't delete the header file yet, ft_read_data might still need it
    % the files will be cleaned up by ft_read_data
  else
    delete(filename);
  end
end

if cache && exist(headerfile, 'file')
  % put the header in the cache
  cacheheader = hdr;
  % update the header details (including time stampp, size and name)
  cacheheader.details = dir(headerfile);
  % fprintf('added header to cache\n');
end

%%%%%%%%%%%%%%%%%%%%%%%%%%%%%%%%%%%%%%%%%%%%%%%%%%%%%%%%%%%%%%%%%%%%%%%%%%%%%%
% SUBFUNCTION to determine the file size in bytes
%%%%%%%%%%%%%%%%%%%%%%%%%%%%%%%%%%%%%%%%%%%%%%%%%%%%%%%%%%%%%%%%%%%%%%%%%%%%%%
function [siz] = filesize(filename)
l = dir(filename);
if l.isdir
  ft_error('"%s" is not a file', filename);
end
siz = l.bytes;

%%%%%%%%%%%%%%%%%%%%%%%%%%%%%%%%%%%%%%%%%%%%%%%%%%%%%%%%%%%%%%%%%%%%%%%%%%%%%%
% SUBFUNCTION to determine the file size in bytes
%%%%%%%%%%%%%%%%%%%%%%%%%%%%%%%%%%%%%%%%%%%%%%%%%%%%%%%%%%%%%%%%%%%%%%%%%%%%%%
function [hdr] = recursive_read_header(filename)
[p, f, x] = fileparts(filename);
ls = dir(filename);
ls = ls(~strcmp({ls.name}, '.'));  % exclude this directory
ls = ls(~strcmp({ls.name}, '..')); % exclude parent directory
for i=1:length(ls)
  % make sure that the directory listing includes the complete path
  ls(i).name = fullfile(filename, ls(i).name);
end
lst = {ls.name};
hdr = cell(size(lst));
sel = zeros(size(lst));
for i=1:length(lst)
  % read the header of each individual file
  try
    thishdr = ft_read_header(lst{i});
    if isstruct(thishdr)
      thishdr.filename = lst{i};
    end
  catch
    thishdr = [];
    ft_warning(lasterr);
    fprintf('while reading %s\n\n', lst{i});
  end
  if ~isempty(thishdr)
    hdr{i} = thishdr;
    sel(i) = true;
  else
    sel(i) = false;
  end
end
sel = logical(sel(:));
hdr = hdr(sel);
tmp = {};
for i=1:length(hdr)
  if isstruct(hdr{i})
    tmp = cat(1, tmp, hdr(i));
  elseif iscell(hdr{i})
    tmp = cat(1, tmp, hdr{i}{:});
  end
end
hdr = tmp;


%%%%%%%%%%%%%%%%%%%%%%%%%%%%%%%%%%%%%%%%%%%%%%%%%%%%%%%%%%%%%%%%%%%%%%%%%%%%%%
% SUBFUNCTION to fill in empty labels
%%%%%%%%%%%%%%%%%%%%%%%%%%%%%%%%%%%%%%%%%%%%%%%%%%%%%%%%%%%%%%%%%%%%%%%%%%%%%%
function labels = fix_empty(labels)
for i = find(cellfun(@isempty, {labels{:}}))
  labels{i} = sprintf('%d', i);
end<|MERGE_RESOLUTION|>--- conflicted
+++ resolved
@@ -13,10 +13,6 @@
 %   'checkmaxfilter' = boolean, whether to check that maxfilter has been correctly applied (default = true)
 %   'chanindx'       = list with channel indices in case of different sampling frequencies (only for EDF)
 %   'coordsys'       = string, 'head' or 'dewar' (default = 'head')
-<<<<<<< HEAD
-%   'coilaccuracy'   = can be empty or a number (0, 1 or 2) to specify the accuracy (default = [])
-=======
->>>>>>> a740cbac
 %   'chantype'       = string or cell of strings, channel types to be read (NeuroOmega, BlackRock). 
 %
 % This returns a header structure with the following elements
@@ -42,11 +38,7 @@
 %
 % Use cfg.chantype='chaninfo' to get hdr.chaninfo table. For BlackRock 
 % specify decimation with chantype:skipfactor (e.g. cfg.chantype='analog:10')
-<<<<<<< HEAD
-%                      
-=======
-%  
->>>>>>> a740cbac
+%
 % Depending on the file format, additional header information can be
 % returned in the hdr.orig subfield.
 %
@@ -550,35 +542,22 @@
     hdr.chanunit    = channelsunit;
     hdr.orig        = orig;
     hdr.skipfactor  = skipfactor;
-    
-<<<<<<< HEAD
+
 	case 'neuroomega_mat'
-=======
-  case 'neuroomega_mat'
->>>>>>> a740cbac
     % These are MATLAB *.mat files created by the software 'Map File
     % Converter' from the original .mpx files recorded by NeuroOmega 
     chantype_dict={'micro','macro',     'analog', 'digital','micro_lfp','macro_lfp','micro_hp','add_analog';...
                    'CRAW', 'CMacro_RAW','CANALOG','CDIG',   'CLFP',     'CMacro',   'CSPK'    ,'CADD_ANALOG'};            
-<<<<<<< HEAD
-    neuroomega_param={'_KHz','_KHz_Orig','_Gain','_BitResolution','_TimeBegin','_TimeEnd','_Down','_Up','_PrevStatus'}; 
-=======
     neuroomega_param={'_KHz','_KHz_Orig','_Gain','_BitResolution','_TimeBegin','_TimeEnd'}; 
->>>>>>> a740cbac
     
     %identifying channels to be loaded
     orig = matfile(filename);
     fields_orig=who(orig);
-<<<<<<< HEAD
-    is_param=endsWith(fields_orig,neuroomega_param);
-=======
     %is_param=endsWith(fields_orig,neuroomega_param); %Matlab 2017a
     is_param=zeros(length(fields_orig),1); %ugly workaround for endsWith in Matlab 2015a
     for i=1:length(neuroomega_param)
         is_param = is_param | ~cellfun('isempty',regexp(fields_orig,strcat(neuroomega_param(i),'$'),'start'));
     end
-    
->>>>>>> a740cbac
     channels={}; channelstype={};
     for c = 1:length(chantype)
         chantype_dict_sel=strcmpi(chantype_dict(1,:),chantype{c});
@@ -633,64 +612,7 @@
         ft_error(['Incorrect cfg.chantype, use one of ',strjoin(unique(chaninfo.chantype),' ')])
       end
     end
-<<<<<<< HEAD
-    
-    %building header
-    hdr.Fs          = Fs;
-    hdr.nChans      = length(channels);
-    hdr.nSamples    = nSamples;
-    hdr.nSamplesPre = 0;
-    hdr.nTrials     = 1;
-    hdr.label       = deblank(channels);
-    % store the complete information in hdr.orig
-    % ft_read_data and ft_read_event will get it from there
-    hdr.orig        = orig;  
-    hdr.chantype    = channelstype;
-    hdr.chanunit    = repmat({'uV'},  size(hdr.label));
-   
-  case 'audio_wav'
-    %looking for more wav files in folder with same basename
-    TRACK_TOKEN='Tr';
-    [p, f, x] = fileparts(filename);
-    s=regexp(f,strcat('(',TRACK_TOKEN,')(\d*)'));
-    session_filenames=dir(char(strcat(p,filesep,extractBetween(f,1,s-1),TRACK_TOKEN,'*',x)));
-    info=cellfun(@(x) audioinfo(strcat(p,filesep,x)),{session_filenames(:).name});
-    
-    %cheking consistency
-    Fs=uniquetol([info(:).SampleRate],1e-6);
-    nSamples=uniquetol([info(:).TotalSamples],1e-6);
-    if length(Fs)>1
-    	ft_error('channels with different sampling rates are not supported');
-    end
-    if length(nSamples)>1
-        ft_error('channels with different number of samples are not supported');
-    end
-
-    channels={};
-    for i=1:numel(info)
-        [~, fi, ~] = fileparts(info(i).Filename);
-        tr=regexp(fi,strcat('(',TRACK_TOKEN,')(\d*)'),'match');
-        if info(i).NumChannels > 1
-            for j=1:info(i).NumChannels
-                channels = cat(1,channels, strcat(tr{1},'_c',num2str(j)));
-            end
-        else
-            channels = cat(1,channels,tr{1});      
-        end
-    end
-    
-    hdr.Fs          = Fs;
-    hdr.nChans      = numel(channels);
-    hdr.nSamples    = nSamples;
-    hdr.nSamplesPre = 0;
-    hdr.nTrials     = 1;
-    hdr.label       = deblank(channels);
-    hdr.orig        = info;  
-    hdr.chantype    = repmat({'Audio'},  size(hdr.label));
-    hdr.chanunit    = repmat({'au'},  size(hdr.label));
-=======
->>>>>>> a740cbac
-    
+
     %building header
     hdr.Fs          = Fs;
     hdr.nChans      = length(channels);
