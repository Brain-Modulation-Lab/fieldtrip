function [event] = ft_read_event(filename, varargin)

% FT_READ_EVENT reads all events from an EEG/MEG dataset and returns
% them in a well defined structure. It is a wrapper around different
% EEG/MEG file importers, directly supported formats are CTF, Neuromag,
% EEP, BrainVision, Neuroscan, Neuralynx and Nervus/Nicolet.
%
% Use as
%   [event] = ft_read_event(filename, ...)
%
% Additional options should be specified in key-value pairs and can be
%   'dataformat'     string
%   'headerformat'   string
%   'eventformat'    string
%   'header'         header structure, see FT_READ_HEADER
%   'detectflank'    string, can be 'bit', 'up', 'down', 'both', 'peak', 'trough' or 'auto' (default is system specific)
%   'chanindx'       list with channel indices in case of different sampling frequencies (only for EDF)
%   'trigshift'      integer, number of samples to shift from flank to detect trigger value (default = 0)
%   'trigindx'       list with channel numbers for the trigger detection, only for Yokogawa (default is automatic)
%   'triglabel'      list of channel labels for the trigger detection (default is all ADC* channels for Artinis oxy3-files)
%   'threshold'      threshold for analog trigger channels (default is system specific)
%   'blocking'       wait for the selected number of events (default = 'no')
%   'timeout'        amount of time in seconds to wait when blocking (default = 5)
%   'tolerance'      tolerance in samples when merging analogue trigger channels, only for Neuromag (default = 1, meaning
%                    that an offset of one sample in both directions is compensated for)
%
% Furthermore, you can specify optional arguments as key-value pairs
% for filtering the events, e.g. to select only events of a specific
% type, of a specific value, or events between a specific begin and
% end sample. This event filtering is especially usefull for real-time
% processing. See FT_FILTER_EVENT for more details.
%
% Some data formats have trigger channels that are sampled continuously with
% the same rate as the electrophysiological data. The default is to detect
% only the up-going TTL flanks. The trigger events will correspond with the
% first sample where the TTL value is up. This behaviour can be changed
% using the 'detectflank' option, which also allows for detecting the
% down-going flank or both. In case of detecting the down-going flank, the
% sample number of the event will correspond with the first sample at which
% the TTF went down, and the value will correspond to the TTL value just
% prior to going down.
%
% This function returns an event structure with the following fields
%   event.type      = string
%   event.sample    = expressed in samples, the first sample of a recording is 1
%   event.value     = number or string
%   event.offset    = expressed in samples
%   event.duration  = expressed in samples
%   event.timestamp = expressed in timestamp units, which vary over systems (optional)
%
% The event type and sample fields are always defined, other fields can be empty,
% depending on the type of event file. Events are sorted by the sample on
% which they occur. After reading the event structure, you can use the
% following tricks to extract information about those events in which you
% are interested.
%
% Determine the different event types
%   unique({event.type})
%
% Get the index of all trial events
%   find(strcmp('trial', {event.type}))
%
% Make a vector with all triggers that occurred on the backpanel
%   [event(find(strcmp('backpanel trigger', {event.type}))).value]
%
% Find the events that occurred in trial 26
%   t=26; samples_trials = [event(find(strcmp('trial', {event.type}))).sample];
%   find([event.sample]>samples_trials(t) & [event.sample]<samples_trials(t+1))
%
% The list of supported file formats can be found in FT_READ_HEADER.
%
% See also FT_READ_HEADER, FT_READ_DATA, FT_WRITE_EVENT, FT_FILTER_EVENT

% Copyright (C) 2004-2016 Robert Oostenveld (Nervus by Jan Brogger)
%
% This file is part of FieldTrip, see http://www.fieldtriptoolbox.org
% for the documentation and details.
%
%    FieldTrip is free software: you can redistribute it and/or modify
%    it under the terms of the GNU General Public License as published by
%    the Free Software Foundation, either version 3 of the License, or
%    (at your option) any later version.
%
%    FieldTrip is distributed in the hope that it will be useful,
%    but WITHOUT ANY WARRANTY; without even the implied warranty of
%    MERCHANTABILITY or FITNESS FOR A PARTICULAR PURPOSE.  See the
%    GNU General Public License for more details.
%
%    You should have received a copy of the GNU General Public License
%    along with FieldTrip. If not, see <http://www.gnu.org/licenses/>.
%
% $Id$

global event_queue        % for fcdc_global
persistent sock           % for fcdc_tcp
persistent db_blob        % for fcdc_mysql

if isempty(db_blob)
  db_blob = 0;
end

if iscell(filename)
  ft_warning(sprintf('concatenating events from %d files', numel(filename)));
  % use recursion to read events from multiple files
  
  hdr = ft_getopt(varargin, 'header');
  if isempty(hdr) || ~isfield(hdr, 'orig') || ~iscell(hdr.orig)
    for i=1:numel(filename)
      % read the individual file headers
      hdr{i}  = ft_read_header(filename{i}, varargin{:});
    end
  else
    % use the individual file headers that were read previously
    hdr = hdr.orig;
  end
  nsmp = nan(size(filename));
  for i=1:numel(filename)
    nsmp(i) = hdr{i}.nSamples*hdr{i}.nTrials;
  end
  offset = [0 cumsum(nsmp(1:end-1))];
  
  event = cell(size(filename));
  for i=1:numel(filename)
    varargin = ft_setopt(varargin, 'header', hdr{i});
    event{i} = ft_read_event(filename{i}, varargin{:});
    for j=1:numel(event{i})
      % add the offset due to the previous files
      event{i}(j).sample = event{i}(j).sample + offset(i);
    end
  end
  % return the concatenated events
  event = appendevent(event{:});
  return
end

% optionally get the data from the URL and make a temporary local copy
filename = fetch_url(filename);

% get the options
hdr              = ft_getopt(varargin, 'header');
detectflank      = ft_getopt(varargin, 'detectflank', 'up', true);   % note that emptymeaningful=true
trigshift        = ft_getopt(varargin, 'trigshift');                 % default is assigned in subfunction
trigindx         = ft_getopt(varargin, 'trigindx');                  % this allows to override the automatic trigger channel detection (e.g., useful for Yokogawa)
headerformat     = ft_getopt(varargin, 'headerformat');
dataformat       = ft_getopt(varargin, 'dataformat');
threshold        = ft_getopt(varargin, 'threshold');                 % this is used for analog channels
tolerance        = ft_getopt(varargin, 'tolerance', 1);
checkmaxfilter   = ft_getopt(varargin, 'checkmaxfilter');            % will be passed to ft_read_header
eventformat      = ft_getopt(varargin, 'eventformat');
chanindx         = ft_getopt(varargin, 'chanindx');                  % used for EDF files with variable sampling rate

if isempty(eventformat)
  % only do the autodetection if the format was not specified
  eventformat = ft_filetype(filename);
end

if iscell(eventformat)
  % this happens for datasets specified as cell array for concatenation
  eventformat = eventformat{1};
end

% this allows to read only events in a certain range, supported for selected data formats only
flt_type         = ft_getopt(varargin, 'type');
flt_value        = ft_getopt(varargin, 'value');
flt_minsample    = ft_getopt(varargin, 'minsample');
flt_maxsample    = ft_getopt(varargin, 'maxsample');
flt_mintimestamp = ft_getopt(varargin, 'mintimestamp');
flt_maxtimestamp = ft_getopt(varargin, 'maxtimestamp');
flt_minnumber    = ft_getopt(varargin, 'minnumber');
flt_maxnumber    = ft_getopt(varargin, 'maxnumber');

% this allows blocking reads to avoid having to poll many times for online processing
blocking         = ft_getopt(varargin, 'blocking', false); % true or false
timeout          = ft_getopt(varargin, 'timeout', 5); % seconds

% convert from 'yes'/'no' into boolean
blocking = istrue(blocking);

if any(strcmp(eventformat, {'brainvision_eeg', 'brainvision_dat'}))
  [p, f] = fileparts(filename);
  filename = fullfile(p, [f '.vhdr']);
  eventformat = 'brainvision_vhdr';
end

if strcmp(eventformat, 'brainvision_vhdr')
  % read the headerfile belonging to the dataset and try to determine the corresponding markerfile
  eventformat = 'brainvision_vmrk';
  hdr = read_brainvision_vhdr(filename);
  % replace the filename with the filename of the markerfile
  if ~isfield(hdr, 'MarkerFile') || isempty(hdr.MarkerFile)
    filename = [];
  else
    [p, f] = fileparts(filename);
    filename = fullfile(p, hdr.MarkerFile);
  end
end

% start with an empty event structure
event = [];

%%%%%%%%%%%%%%%%%%%%%%%%%%%%%%%%%%%%%%%%%%%%%%%%%%%%%%%%%%%%%%%%%%%%%%%%%%%%%%
% read the events with the low-level reading function
% please maintain this list in alphabetical order
%%%%%%%%%%%%%%%%%%%%%%%%%%%%%%%%%%%%%%%%%%%%%%%%%%%%%%%%%%%%%%%%%%%%%%%%%%%%%%
switch eventformat
  
  case {'4d' '4d_pdf', '4d_m4d', '4d_xyz'}
    if isempty(hdr)
      hdr = ft_read_header(filename, 'headerformat', eventformat);
    end
    
    % read the trigger channel and do flank detection
    trgindx = match_str(hdr.label, 'TRIGGER');
    if isfield(hdr, 'orig') && isfield(hdr.orig, 'config_data') && (strcmp(hdr.orig.config_data.site_name, 'Glasgow') || strcmp(hdr.orig.config_data.site_name, 'Marseille')),
      trigger = read_trigger(filename, 'header', hdr, 'dataformat', '4d', 'begsample', flt_minsample, 'endsample', flt_maxsample, 'chanindx', trgindx, 'detectflank', detectflank, 'trigshift', trigshift, 'fix4d8192', true);
    else
      trigger = read_trigger(filename, 'header', hdr, 'dataformat', '4d', 'begsample', flt_minsample, 'endsample', flt_maxsample, 'chanindx', trgindx, 'detectflank', detectflank, 'trigshift', trigshift, 'fix4d8192', false);
    end
    event   = appendevent(event, trigger);
    
    respindx = match_str(hdr.label, 'RESPONSE');
    if ~isempty(respindx)
      response = read_trigger(filename, 'header', hdr, 'dataformat', '4d', 'begsample', flt_minsample, 'endsample', flt_maxsample, 'chanindx', respindx, 'detectflank', detectflank, 'trigshift', trigshift);
      event    = appendevent(event, response);
    end
    
  case 'bci2000_dat'
    % this requires the load_bcidat mex file to be present on the path
    ft_hastoolbox('BCI2000', 1);
    
    if isempty(hdr)
      hdr = ft_read_header(filename);
    end
    
    if isfield(hdr.orig, 'signal') && isfield(hdr.orig, 'states')
      % assume that the complete data is stored in the header, this speeds up subsequent read operations
      signal        = hdr.orig.signal;
      states        = hdr.orig.states;
      parameters    = hdr.orig.parameters;
      total_samples = hdr.orig.total_samples;
    else
      [signal, states, parameters, total_samples] = load_bcidat(filename);
    end
    
    list = fieldnames(states);
    % loop over all states and detect the flanks, the following code was taken from read_trigger
    for i=1:length(list)
      channel   = list{i};
      trig      = double(getfield(states, channel));
      pad       = trig(1);
      trigshift = 0;
      begsample = 1;
      
      switch detectflank
        case 'up'
          % convert the trigger into an event with a value at a specific sample
          for j=find(diff([pad trig(:)'])>0)
            event(end+1).type   = channel;
            event(end  ).sample = j + begsample - 1;      % assign the sample at which the trigger has gone down
            event(end  ).value  = trig(j+trigshift);      % assign the trigger value just _after_ going up
          end
        case 'down'
          % convert the trigger into an event with a value at a specific sample
          for j=find(diff([pad trig(:)'])<0)
            event(end+1).type   = channel;
            event(end  ).sample = j + begsample - 1;      % assign the sample at which the trigger has gone down
            event(end  ).value  = trig(j-1-trigshift);    % assign the trigger value just _before_ going down
          end
        case 'both'
          % convert the trigger into an event with a value at a specific sample
          for j=find(diff([pad trig(:)'])>0)
            event(end+1).type   = [channel '_up'];        % distinguish between up and down flank
            event(end  ).sample = j + begsample - 1;      % assign the sample at which the trigger has gone down
            event(end  ).value  = trig(j+trigshift);      % assign the trigger value just _after_ going up
          end
          % convert the trigger into an event with a value at a specific sample
          for j=find(diff([pad trig(:)'])<0)
            event(end+1).type   = [channel '_down'];      % distinguish between up and down flank
            event(end  ).sample = j + begsample - 1;      % assign the sample at which the trigger has gone down
            event(end  ).value  = trig(j-1-trigshift);    % assign the trigger value just _before_ going down
          end
        otherwise
          error('incorrect specification of ''detectflank''');
      end
    end
    
  case 'besa_besa'
    % read the header
    if isempty(hdr)
      hdr = ft_read_header(filename);
    end
    
    if ~isempty(detectflank) % parse the trigger channel (indicated by chanindx) for events
      event = read_trigger(filename, 'header', hdr, 'dataformat', dataformat, 'begsample', flt_minsample, 'endsample', flt_maxsample, 'chanindx', chanindx, 'detectflank', detectflank, 'trigshift', trigshift, 'threshold', threshold);
    elseif issubfield(hdr, 'orig.events') && ~isempty(hdr.orig.events.offsets) % FIXME: add support for reading in events from the datafile
    else
      event = [];
    end
    
  case {'besa_avr', 'besa_swf'}
    if isempty(hdr)
      hdr = ft_read_header(filename);
    end
    event(end+1).type     = 'average';
    event(end  ).sample   = 1;
    event(end  ).duration = hdr.nSamples;
    event(end  ).offset   = -hdr.nSamplesPre;
    event(end  ).value    = [];
    
  case {'biosemi_bdf', 'bham_bdf'}
    % read the header, required to determine the stimulus channels and trial specification
    if isempty(hdr)
      hdr = ft_read_header(filename);
    end
    
    % specify the range to search for triggers, default is the complete file
    if ~isempty(flt_minsample)
      begsample = flt_minsample;
    else
      begsample = 1;
    end
    if ~isempty(flt_maxsample)
      endsample = flt_maxsample;
    else
      endsample = hdr.nSamples*hdr.nTrials;
    end
    
    if ~strcmp(detectflank, 'up')
      if strcmp(detectflank, 'both')
        warning('only up-going flanks are supported for Biosemi');
        detectflank = 'up';
      else
        error('only up-going flanks are supported for Biosemi');
        % FIXME the next section on trigger detection should be merged with the
        % READ_CTF_TRIGGER (which also does masking with bit-patterns) into the
        % READ_TRIGGER function
      end
    end
    
    % find the STATUS channel and read the values from it
    schan = find(strcmpi(hdr.label,'STATUS'));
    sdata = ft_read_data(filename, 'header', hdr, 'dataformat', dataformat, 'begsample', begsample, 'endsample', endsample, 'chanindx', schan);
    
    if ft_platform_supports('int32_logical_operations')
      % convert to 32-bit integer representation and only preserve the lowest 24 bits
      sdata = bitand(int32(sdata), 2^24-1);
    else
      % find indices of negative numbers
      bit24i = find(sdata < 0);
      % make number positive and preserve bits 0-22
      sdata(bit24i) = bitcmp(abs(sdata(bit24i))-1,24);
      % re-insert the sign bit on its original location, i.e. bit24
      sdata(bit24i) = sdata(bit24i)+(2^(24-1));
      % typecast the data to ensure that the status channel is represented in 32 bits
      sdata = uint32(sdata);
    end
    
    byte1 = 2^8  - 1;
    byte2 = 2^16 - 1 - byte1;
    byte3 = 2^24 - 1 - byte1 - byte2;
    
    % get the respective status and trigger bits
    trigger = bitand(sdata, bitor(byte1, byte2)); % this is contained in the lower two bytes
    epoch   = int8(bitget(sdata, 16+1));
    cmrange = int8(bitget(sdata, 20+1));
    battery = int8(bitget(sdata, 22+1));
    
    % determine when the respective status bits go up or down
    flank_trigger = diff([0 trigger]);
    flank_epoch   = diff([0 epoch ]);
    flank_cmrange = diff([0 cmrange]);
    flank_battery = diff([0 battery]);
    
    for i=find(flank_trigger>0)
      event(end+1).type   = 'STATUS';
      event(end  ).sample = i + begsample - 1;
      event(end  ).value  = double(trigger(i));
    end
    
    for i=find(flank_epoch==1)
      event(end+1).type   = 'Epoch';
      event(end  ).sample = i;
    end
    
    for i=find(flank_cmrange==1)
      event(end+1).type   = 'CM_in_range';
      event(end  ).sample = i;
    end
    
    for i=find(flank_cmrange==-1)
      event(end+1).type   = 'CM_out_of_range';
      event(end  ).sample = i;
    end
    
    for i=find(flank_battery==1)
      event(end+1).type   = 'Battery_low';
      event(end  ).sample = i;
    end
    
    for i=find(flank_battery==-1)
      event(end+1).type   = 'Battery_ok';
      event(end  ).sample = i;
    end
    
  case {'biosig', 'gdf'}
    % FIXME it would be nice to figure out how sopen/sread return events
    % for all possible fileformats that can be processed with biosig
    %
    % This section of code is opaque with respect to the gdf file being a
    % single file or the first out of a sequence with postfix _1, _2, ...
    % because it uses private/read_trigger which again uses ft_read_data
    if isempty(hdr)
      hdr = ft_read_header(filename);
    end
    % the following applies to Biosemi data that is stored in the gdf format
    statusindx = find(strcmp(hdr.label, 'STATUS'));
    if length(statusindx)==1
      % represent the rising flanks in the STATUS channel as events
      event = read_trigger(filename, 'header', hdr, 'dataformat', dataformat, 'begsample', flt_minsample, 'endsample', flt_maxsample, 'chanindx', statusindx, 'detectflank', 'up', 'trigshift', trigshift, 'fixbiosemi', true);
    else
      warning('BIOSIG does not have a consistent event representation, skipping events')
      event = [];
    end
    
  case 'AnyWave'
    event = read_ah5_markers(hdr, filename);
  case 'brainvision_vmrk'
    fid=fopen(filename,'rt');
    if fid==-1,
      error('cannot open BrainVision marker file')
    end
    line = [];
    while ischar(line) || isempty(line)
      line = fgetl(fid);
      if ~isempty(line) && ~(isnumeric(line) && line==-1)
        if strncmpi(line, 'Mk', 2)
          % this line contains a marker
          tok = tokenize(line, '=', 0);    % do not squeeze repetitions of the separator
          if length(tok)~=2
            warning('skipping unexpected formatted line in BrainVision marker file');
          else
            % the line looks like "MkXXX=YYY", which is ok
            % the interesting part now is in the YYY, i.e. the second token
            tok = tokenize(tok{2}, ',', 0);    % do not squeeze repetitions of the separator
            if isempty(tok{1})
              tok{1}  = [];
            end
            if isempty(tok{2})
              tok{2}  = [];
            end
            event(end+1).type     = tok{1};
            event(end  ).value    = tok{2};
            event(end  ).sample   = str2num(tok{3});
            event(end  ).duration = str2num(tok{4});
          end
        end
      end
    end
    fclose(fid);
    
    
  case 'bucn_nirs'
    event = read_bucn_nirsevent(filename);
    
  case 'ced_son'
    % check that the required low-level toolbox is available
    ft_hastoolbox('neuroshare', 1);
    orig = read_ced_son(filename,'readevents','yes');
    event = struct('type',     {orig.events.type},...
      'sample',   {orig.events.sample},...
      'value',    {orig.events.value},...
      'offset',   {orig.events.offset},...
      'duration', {orig.events.duration});
    
  case 'ced_spike6mat'
    if isempty(hdr)
      hdr = ft_read_header(filename);
    end
    
    chanindx = [];
    for i = 1:numel(hdr.orig)
      if ~any(isfield(hdr.orig{i}, {'units', 'scale'}))
        chanindx = [chanindx i];
      end
    end
    if ~isempty(chanindx)
      trigger = read_trigger(filename, 'header', hdr, 'dataformat', dataformat, 'begsample', flt_minsample, 'endsample', flt_maxsample, 'chanindx', chanindx, 'detectflank', detectflank);
      event   = appendevent(event, trigger);
    end
    
  case {'ctf_ds', 'ctf_meg4', 'ctf_res4', 'ctf_old'}
    % obtain the dataset name
    if ft_filetype(filename, 'ctf_meg4') ||  ft_filetype(filename, 'ctf_res4')
      filename = fileparts(filename);
    end
    [path, name, ext] = fileparts(filename);
    headerfile = fullfile(path, [name ext], [name '.res4']);
    datafile   = fullfile(path, [name ext], [name '.meg4']);
    classfile  = fullfile(path, [name ext], 'ClassFile.cls');
    markerfile = fullfile(path, [name ext], 'MarkerFile.mrk');
    
    % in case ctf_old was specified as eventformat, the other reading functions should also know about that
    if strcmp(eventformat, 'ctf_old')
      dataformat   = 'ctf_old';
      headerformat = 'ctf_old';
    end
    
    % read the header, required to determine the stimulus channels and trial specification
    if isempty(hdr)
      hdr = ft_read_header(headerfile, 'headerformat', headerformat);
    end
    
    try
      % read the trigger codes from the STIM channel, usefull for (pseudo) continuous data
      % this splits the trigger channel into the lowers and highest 16 bits,
      % corresponding with the front and back panel of the electronics cabinet at the Donders Centre
      [backpanel, frontpanel] = read_ctf_trigger(filename);
      for i=find(backpanel(:)')
        event(end+1).type   = 'backpanel trigger';
        event(end  ).sample = i;
        event(end  ).value  = backpanel(i);
      end
      for i=find(frontpanel(:)')
        event(end+1).type   = 'frontpanel trigger';
        event(end  ).sample = i;
        event(end  ).value  = frontpanel(i);
      end
    end
    
    % determine the trigger channels from the header
    if isfield(hdr, 'orig') && isfield(hdr.orig, 'sensType')
      origSensType = hdr.orig.sensType;
    elseif isfield(hdr, 'orig') && isfield(hdr.orig, 'res4')
      origSensType =  [hdr.orig.res4.senres.sensorTypeIndex];
    else
      origSensType = [];
    end
    % meg channels are 5, refmag 0, refgrad 1, adcs 18, trigger 11, eeg 9
    trigindx = find(origSensType==11);
    if ~isempty(trigindx)
      % read the trigger channel and do flank detection
      trigger = read_trigger(filename, 'header', hdr, 'dataformat', dataformat, 'begsample', flt_minsample, 'endsample', flt_maxsample, 'chanindx', trigindx, 'detectflank', detectflank, 'trigshift', trigshift, 'fixctf', true);
      event   = appendevent(event, trigger);
    end
    
    % read the classification file and make an event for each classified trial
    [condNumbers,condLabels] = read_ctf_cls(classfile);
    if ~isempty(condNumbers)
      Ncond = length(condLabels);
      for i=1:Ncond
        for j=1:length(condNumbers{i})
          event(end+1).type     = 'classification';
          event(end  ).value    = condLabels{i};
          event(end  ).sample   = (condNumbers{i}(j)-1)*hdr.nSamples + 1;
          event(end  ).offset   = -hdr.nSamplesPre;
          event(end  ).duration =  hdr.nSamples;
        end
      end
    end
    
    if exist(markerfile,'file')
      % read the marker file and make an event for each marker
      % this depends on the readmarkerfile function that I got from Tom Holroyd
      % I have not tested this myself extensively, since at the FCDC we
      % don't use the marker files
      mrk = readmarkerfile(filename);
      for i=1:mrk.number_markers
        for j=1:mrk.number_samples(i)
          % determine the location of the marker, expressed in samples
          trialnum = mrk.trial_times{i}(j,1);
          synctime = mrk.trial_times{i}(j,2);
          begsample = (trialnum-1)*hdr.nSamples + 1;    % of the trial, relative to the start of the datafile
          endsample = (trialnum  )*hdr.nSamples;        % of the trial, relative to the start of the datafile
          offset    = round(synctime*hdr.Fs);           % this is the offset (in samples) relative to time t=0 for this trial
          offset    = offset + hdr.nSamplesPre;         % and time t=0 corrsponds with the nSamplesPre'th sample
          % store this marker as an event
          event(end+1).type    = mrk.marker_names{i};
          event(end ).value    = [];
          event(end ).sample   = begsample + offset;
          event(end ).duration = 0;
          event(end ).offset   = offset;
        end
      end
    end
    
  case 'ctf_shm'
    % contact Robert Oostenveld if you are interested in real-time acquisition on the CTF system
    % read the events from shared memory
    event = read_shm_event(filename, varargin{:});
    
  case 'dataq_wdq'
    if isempty(hdr)
      hdr     = ft_read_header(filename, 'headerformat', 'dataq_wdq');
    end
    trigger  = read_wdq_data(filename, hdr.orig, 'lowbits');
    [ix, iy] = find(trigger>1); %it seems as if the value of 1 is meaningless
    for i=1:numel(ix)
      event(i).type   = num2str(ix(i));
      event(i).value  = trigger(ix(i),iy(i));
      event(i).sample = iy(i);
    end
    
  case 'edf'
    % read the header
    if isempty(hdr)
      hdr = ft_read_header(filename);
    end
    
    if ~isempty(detectflank) % parse the trigger channel (indicated by chanindx) for events
      event = read_trigger(filename, 'header', hdr, 'dataformat', dataformat, 'begsample', flt_minsample, 'endsample', flt_maxsample, 'chanindx', chanindx, 'detectflank', detectflank, 'trigshift', trigshift, 'threshold', threshold);
    elseif issubfield(hdr, 'orig.annotation') && ~isempty(hdr.orig.annotation) % EDF itself does not contain events, but EDF+ does define an annotation channel
      % read the data of the annotation channel as 16 bit
      evt = read_edf(filename, hdr);
      % undo the faulty calibration
      evt = (evt - hdr.orig.Off(hdr.orig.annotation)) ./ hdr.orig.Cal(hdr.orig.annotation);
      % convert the 16 bit format into the separate bytes
      evt = typecast(int16(evt), 'uint8');
      % construct the Time-stamped Annotations Lists (TAL), see http://www.edfplus.info/specs/edfplus.html#tal
      tal  = tokenize(char(evt), char(0), true);
      
      event = [];
      for i=1:length(tal)
        % the unprintable characters 20 and 21 are used as separators between time, duration and the annotation
        % duration can be skipped in which case its preceding 21 must also be skipped
        
        tok = tokenize(tal{i}, char(20)); % split time and annotation
        if any(tok{1}==21)
          % the time and duration are specified
          dum = tokenize(tok{1}, char(21)); % split time and duration
          time     = str2double(dum{1});
          duration = str2double(dum{2});
        else
          % only the time is specified
          time     = str2double(tok{1});
          duration = [];
        end
        % there can be multiple annotations per time, the last cell is always empty
        for j=2:length(tok)-1
          anot = char(tok{j});
          % represent the annotation as event
          event(end+1).type     = 'annotation';
          event(end ).value     = anot;
          event(end ).sample    = round(time*hdr.Fs + 1); % expressed in samples, first sample in the file is 1
          event(end ).duration  = round(duration*hdr.Fs); % expressed in samples
          event(end ).timestamp = time; % in seconds, relative to the start of the recording
          event(end ).offset    = 0;
        end
      end
    else
      event = [];
    end
    
  case 'eeglab_set'
    if isempty(hdr)
      hdr = ft_read_header(filename);
    end
    event = read_eeglabevent(filename, 'header', hdr);
    
  case 'eeglab_erp'
    if isempty(hdr)
      hdr = ft_read_header(filename);
    end
    event = read_erplabevent(filename, 'header', hdr);
    
  case 'eep_avr'
    % check that the required low-level toolbox is available
    ft_hastoolbox('eeprobe', 1);
    % the headerfile and datafile are the same
    if isempty(hdr)
      hdr = ft_read_header(filename);
    end
    event(end+1).type     = 'average';
    event(end  ).sample   = 1;
    event(end  ).duration = hdr.nSamples;
    event(end  ).offset   = -hdr.nSamplesPre;
    event(end  ).value    = [];
    
  case {'eep_cnt' 'eep_trg'}
    % check that the required low-level toolbox is available
    ft_hastoolbox('eeprobe', 1);
    
    % this requires the header from the cnt file and the triggers from the trg file
    if strcmp(eventformat, 'eep_cnt')
      trgfile = [filename(1:(end-3)), 'trg'];
      cntfile = filename;
    elseif strcmp(eventformat, 'eep_trg')
      cntfile = [filename(1:(end-3)), 'cnt'];
      trgfile = filename;
    end
    
    if exist(trgfile, 'file')
      trg = read_eep_trg(trgfile);
    else
      warning('The corresponding "%s" file was not found, cannot read in trigger information. No events can be read in.', trgfile);
      trg = []; % make it empty, needed below
    end
    
    if isempty(hdr)
      if exist(cntfile, 'file')
        hdr = ft_read_header(cntfile);
      else
        warning('The corresponding "%s" file was not found, cannot read in header information. No events can be read in.', cntfile);
        hdr = []; % remains empty, needed below
      end
    end
    
    if ~isempty(trg) && ~isempty(hdr)
      % translate the EEProbe trigger codes to events
      for i=1:length(trg)
        event(i).type     = 'trigger';
        event(i).sample   = trg(i).offset;
        event(i).value    = trg(i).type;
        event(i).offset   = 0;
        event(i).duration = 0;
      end
    end
    
  case 'egi_egis'
    if isempty(hdr)
      hdr = ft_read_header(filename);
    end
    fhdr   = hdr.orig.fhdr;
    chdr   = hdr.orig.chdr;
    ename  = hdr.orig.ename;
    cnames = hdr.orig.cnames;
    fcom   = hdr.orig.fcom;
    ftext  = hdr.orig.ftext;
    eventCount=0;
    for cel=1:fhdr(18)
      for trial=1:chdr(cel,2)
        eventCount=eventCount+1;
        event(eventCount).type     = 'trial';
        event(eventCount).sample   = (eventCount-1)*hdr.nSamples + 1;
        event(eventCount).offset   = -hdr.nSamplesPre;
        event(eventCount).duration =  hdr.nSamples;
        event(eventCount).value    =  cnames{cel};
      end
    end
    
  case 'egi_egia'
    if isempty(hdr)
      hdr = ft_read_header(filename);
    end
    fhdr   = hdr.orig.fhdr;
    chdr   = hdr.orig.chdr;
    ename  = hdr.orig.ename;
    cnames = hdr.orig.cnames;
    fcom   = hdr.orig.fcom;
    ftext  = hdr.orig.ftext;
    eventCount=0;
    for cel=1:fhdr(18)
      for subject=1:chdr(cel,2)
        eventCount=eventCount+1;
        event(eventCount).type     = 'trial';
        event(eventCount).sample   = (eventCount-1)*hdr.nSamples + 1;
        event(eventCount).offset   = -hdr.nSamplesPre;
        event(eventCount).duration =  hdr.nSamples;
        event(eventCount).value    =  ['Sub' sprintf('%03d',subject) cnames{cel}];
      end
    end
    
  case 'egi_sbin'
    if ~exist('segHdr','var')
      [EventCodes, segHdr, eventData] = read_sbin_events(filename);
    end
    if ~exist('header_array','var')
      [header_array, CateNames, CatLengths, preBaseline] = read_sbin_header(filename);
    end
    if isempty(hdr)
      hdr = ft_read_header(filename,'headerformat','egi_sbin');
    end
    version     = header_array(1);
    unsegmented = ~mod(version, 2);
    
    eventCount=0;
    if unsegmented
      [evType,sampNum] = find(eventData);
      for k = 1:length(evType)
        event(k).sample   = sampNum(k);
        event(k).offset   = [];
        event(k).duration = 0;
        event(k).type     = 'trigger';
        event(k).value    = char(EventCodes(evType(k),:));
      end
    else
      for theEvent=1:size(eventData,1)
        for segment=1:hdr.nTrials
          if any(eventData(theEvent,((segment-1)*hdr.nSamples +1):segment*hdr.nSamples))
            eventCount=eventCount+1;
            event(eventCount).sample   = min(find(eventData(theEvent,((segment-1)*hdr.nSamples +1):segment*hdr.nSamples))) +(segment-1)*hdr.nSamples;
            event(eventCount).offset   = -hdr.nSamplesPre;
            event(eventCount).duration =  length(find(eventData(theEvent,((segment-1)*hdr.nSamples +1):segment*hdr.nSamples )>0))-1;
            event(eventCount).type     = 'trigger';
            event(eventCount).value    =  char(EventCodes(theEvent,:));
          end
        end
      end
    end
    
    if ~unsegmented
      for segment=1:hdr.nTrials  % cell information
        eventCount=eventCount+1;
        event(eventCount).type     = 'trial';
        event(eventCount).sample   = (segment-1)*hdr.nSamples + 1;
        event(eventCount).offset   = -hdr.nSamplesPre;
        event(eventCount).duration =  hdr.nSamples;
        event(eventCount).value    =  char([CateNames{segHdr(segment,1)}(1:CatLengths(segHdr(segment,1)))]);
      end
    end;
    
  case {'egi_mff_v1' 'egi_mff'} % this is currently the default
    % The following represents the code that was written by Ingrid, Robert
    % and Giovanni to get started with the EGI mff dataset format. It might
    % not support all details of the file formats.
    % An alternative implementation has been provided by EGI, this is
    % released as fieldtrip/external/egi_mff and referred further down in
    % this function as 'egi_mff_v2'.
    
    if isempty(hdr)
      % use the corresponding code to read the header
      hdr = ft_read_header(filename, 'headerformat', eventformat);
    end
    
    if ~usejava('jvm')
      error('the xml2struct requires MATLAB to be running with the Java virtual machine (JVM)');
      % an alternative implementation which does not require the JVM but runs much slower is
      % available from http://www.mathworks.com/matlabcentral/fileexchange/6268-xml4mat-v2-0
    end
    
    % get event info from xml files
    warning('off', 'MATLAB:REGEXP:deprecated') % due to some small code xml2struct
    xmlfiles = dir( fullfile(filename, '*.xml'));
    disp('reading xml files to obtain event info... This might take a while if many events/triggers are present')
    if isempty(xmlfiles)
      xml=struct([]);
    else
      xml=[];
    end;
    for i = 1:numel(xmlfiles)
      if strcmpi(xmlfiles(i).name(1:6), 'Events')
        fieldname       = strrep(xmlfiles(i).name(1:end-4), ' ', '_');
        filename_xml    = fullfile(filename, xmlfiles(i).name);
        xml.(fieldname) = xml2struct(filename_xml);
      end
    end
    warning('on', 'MATLAB:REGEXP:deprecated')
    
    % construct info needed for FieldTrip Event
    eventNames = fieldnames(xml);
    begTime = hdr.orig.xml.info.recordTime;
    begTime(11) = ' '; begTime(end-5:end) = [];
    begSDV = datenum(begTime);
    % find out if there are epochs in this dataset
    if isfield(hdr.orig.xml,'epochs') && length(hdr.orig.xml.epochs) > 1
      Msamp2offset = nan(2,size(hdr.orig.epochdef,1),1+max(hdr.orig.epochdef(:,2)-hdr.orig.epochdef(:,1)));
      for iEpoch = 1:size(hdr.orig.epochdef,1)
        nSampEpoch = hdr.orig.epochdef(iEpoch,2)-hdr.orig.epochdef(iEpoch,1)+1;
        Msamp2offset(1,iEpoch,1:nSampEpoch) = hdr.orig.epochdef(iEpoch,1):hdr.orig.epochdef(iEpoch,2); %sample number in samples
        Msamp2offset(2,iEpoch,1:nSampEpoch) = hdr.orig.epochdef(iEpoch,3):hdr.orig.epochdef(iEpoch,3)+nSampEpoch-1; %offset in samples
      end
    end
    
    % construct event according to FieldTrip rules
    eventCount = 0;
    for iXml = 1:length(eventNames)
      eval(['eventField=isfield(xml.' eventNames{iXml} ',''event'');'])
      if eventField
        for iEvent = 1:length(xml.(eventNames{iXml}))
          eventTime  = xml.(eventNames{iXml})(iEvent).event.beginTime;
          eventTime(11) = ' '; eventTime(end-5:end) = [];
          if strcmp('-',eventTime(21))
            % event out of range (before recording started): do nothing.
          else
            eventSDV = datenum(eventTime);
            eventOffset = round((eventSDV - begSDV)*24*60*60*hdr.Fs); %in samples, relative to start of recording
            if eventOffset < 0
              % event out of range (before recording started): do nothing
            else
              % calculate eventSample, relative to start of epoch
              if isfield(hdr.orig.xml,'epochs') && length(hdr.orig.xml.epochs) > 1
                SampIndex=[];
                for iEpoch = 1:size(hdr.orig.epochdef,1)
                  [dum,dum2] = intersect(squeeze(Msamp2offset(2,iEpoch,:)), eventOffset);
                  if ~isempty(dum2)
                    EpochNum = iEpoch;
                    SampIndex = dum2;
                  end
                end
                if ~isempty(SampIndex)
                  eventSample = Msamp2offset(1,EpochNum,SampIndex);
                else
                  eventSample=[]; %Drop event if past end of epoch
                end;
              else
                eventSample = eventOffset+1;
              end
              if ~isempty(eventSample)
                eventCount=eventCount+1;
                event(eventCount).type     = eventNames{iXml}(8:end);
                event(eventCount).sample   = eventSample;
                event(eventCount).offset   = 0;
                event(eventCount).duration = str2double(xml.(eventNames{iXml})(iEvent).event.duration)./1000000000*hdr.Fs;
                event(eventCount).value    = xml.(eventNames{iXml})(iEvent).event.code;
                event(eventCount).orig    = xml.(eventNames{iXml})(iEvent).event;
              end;
            end  %if that takes care of non "-" events that are still out of range
          end %if that takes care of "-" events, which are out of range
        end %iEvent
      end;
    end
    
    % add "epoch" events for epoched data, i.e. data with variable length segments
    if (hdr.nTrials==1)
      eventCount=length(event);
      for iEpoch=1:size(hdr.orig.epochdef,1)
        eventCount=eventCount+1;
        event(eventCount).type     = 'epoch';
        event(eventCount).sample   = hdr.orig.epochdef(iEpoch,1);
        event(eventCount).duration = hdr.orig.epochdef(iEpoch,2)-hdr.orig.epochdef(iEpoch,1)+1;
        event(eventCount).offset   = hdr.orig.epochdef(iEpoch,3);
        event(eventCount).value    = [];
      end % for
    end % if
    
    % add "trial" events for segmented data, i.e. data with constant length segments
    if (hdr.nTrials >1) && (size(hdr.orig.epochdef,1)==hdr.nTrials)
      cellNames=cell(hdr.nTrials,1);
      recTime=zeros(hdr.nTrials,1);
      epochTimes=cell(hdr.nTrials,1);
      for iEpoch=1:hdr.nTrials
        epochTimes{iEpoch}=hdr.orig.xml.epochs(iEpoch).epoch.beginTime;
        recTime(iEpoch)=((str2num(hdr.orig.xml.epochs(iEpoch).epoch.beginTime)/1000)/(1000/hdr.Fs))+1;
      end
      for iCat=1:length(hdr.orig.xml.categories)
        theTimes=cell(length(hdr.orig.xml.categories(iCat).cat.segments),1);
        for i=1:length(hdr.orig.xml.categories(iCat).cat.segments)
          theTimes{i}=hdr.orig.xml.categories(iCat).cat.segments(i).seg.beginTime;
        end
        epochIndex=find(ismember(epochTimes,theTimes));
        for i=1:length(epochIndex)
          cellNames{epochIndex(i)}=hdr.orig.xml.categories(iCat).cat.name;
        end
      end
      
      eventCount=length(event);
      for iEpoch=1:hdr.nTrials
        eventCount=eventCount+1;
        event(eventCount).type     = 'trial';
        event(eventCount).sample   = hdr.orig.epochdef(iEpoch,1);
        event(eventCount).offset   = -hdr.nSamplesPre;
        event(eventCount).duration = hdr.nSamples;
        event(eventCount).value    = cellNames{iEpoch};
      end
    end
    
  case 'egi_mff_v2'
    % ensure that the EGI toolbox is on the path
    ft_hastoolbox('egi_mff', 1);
    if isunix && filename(1)~=filesep
      % add the full path to the dataset directory
      filename = fullfile(pwd, filename);
    elseif ispc && filename(2)~=':'
      % add the full path, including drive letter
      filename = fullfile(pwd, filename);
    end
    % pass the header along to speed it up, it will be read on the fly in case it is empty
    event = read_mff_event(filename, hdr);
    % clean up the fields in the event structure
    fn = fieldnames(event);
    fn = setdiff(fn, {'type', 'sample', 'value', 'offset', 'duration', 'timestamp'});
    for i=1:length(fn)
      event = rmfield(event, fn{i});
    end
    
  case 'smi_txt'
    if isempty(hdr)
      hdr = ft_read_header(filename);
    end
    if isfield(hdr.orig, 'trigger')
      % this is inefficient, since it keeps the complete data in memory
      % but it does speed up subsequent read operations without the user
      % having to care about it
      smi = hdr.orig;
    else
      smi = read_smi_txt(filename);
    end
    timestamp = [smi.trigger(:).timestamp];
    value     = [smi.trigger(:).value];
    % note that in this dataformat the first input trigger can be before
    % the start of the data acquisition
    for i=1:length(timestamp)
      event(end+1).type       = 'Trigger';
      event(end  ).sample     = (timestamp(i)-hdr.FirstTimeStamp)/hdr.TimeStampPerSample + 1;
      event(end  ).timestamp  = timestamp(i);
      event(end  ).value      = value(i);
      event(end  ).duration   = 1;
      event(end  ).offset     = 0;
    end
    
  case 'eyelink_asc'
    if isempty(hdr)
      hdr = ft_read_header(filename);
    end
    if isfield(hdr.orig, 'input')
      % this is inefficient, since it keeps the complete data in memory
      % but it does speed up subsequent read operations without the user
      % having to care about it
      asc = hdr.orig;
    else
      asc = read_eyelink_asc(filename);
    end
    timestamp = [asc.input(:).timestamp];
    value     = [asc.input(:).value];
    % note that in this dataformat the first input trigger can be before
    % the start of the data acquisition
    for i=1:length(timestamp)
      event(end+1).type       = 'INPUT';
      event(end  ).sample     = (timestamp(i)-hdr.FirstTimeStamp)/hdr.TimeStampPerSample + 1;
      event(end  ).timestamp  = timestamp(i);
      event(end  ).value      = value(i);
      event(end  ).duration   = 1;
      event(end  ).offset     = 0;
    end
    
  case 'fcdc_global'
    event = event_queue;
    
  case 'fcdc_buffer'
    % read from a networked buffer for realtime analysis
    [host, port] = filetype_check_uri(filename);
    
    % SK: the following was intended to speed up, but does not work
    % the buffer server will try to return exact indices, even
    % if the intend here is to filter based on a maximum range.
    % We could change the definition of GET_EVT to comply
    % with filtering, but that might break other existing code.
    
    %if isempty(flt_minnumber) && isempty(flt_maxnumber)
    %   evtsel = [];
    %else
    %   evtsel = [0 2^32-1];
    %   if ~isempty(flt_minnumber)
    %       evtsel(1) = flt_minnumber-1;
    %   end
    %   if ~isempty(flt_maxnumber)
    %       evtsel(2) = flt_maxnumber-1;
    %   end
    %end
    
    if blocking && isempty(flt_minnumber) && isempty(flt_maxnumber)
      warning('disabling blocking because no selection was specified');
      blocking = false;
    end
    
    if blocking
      nsamples = 0; % disable waiting for samples
      if isempty(flt_minnumber)
        nevents = flt_maxnumber;
      elseif isempty(flt_maxnumber)
        nevents = flt_minnumber;
      else
        nevents = max(flt_minnumber, flt_maxnumber);
      end
      available = buffer_wait_dat([nsamples nevents timeout], host, port);
      if available.nevents<nevents
        error('buffer timed out while waiting for %d events', nevents);
      end
    end
    
    try
      event = buffer('get_evt', [], host, port);
    catch
      if strfind(lasterr, 'the buffer returned an error')
        % this happens if the buffer contains no events
        % which in itself is not a problem and should not result in an error
        event = [];
      else
        rethrow(lasterr);
      end
    end
    
  case 'fcdc_buffer_offline'
    if isdir(filename)
      path = filename;
    else
      [path, file, ext] = fileparts(filename);
    end
    if isempty(hdr)
      headerfile = fullfile(path, 'header');
      hdr = read_buffer_offline_header(headerfile);
    end
    eventfile = fullfile(path, 'events');
    event = read_buffer_offline_events(eventfile, hdr);
    
  case 'fcdc_matbin'
    % this is multiplexed data in a *.bin file, accompanied by a MATLAB file containing the header and event
    [path, file, ext] = fileparts(filename);
    filename = fullfile(path, [file '.mat']);
    % read the events from the MATLAB file
    tmp   = load(filename, 'event');
    if isfield(tmp, 'event')
      event = tmp.event;
    else
      event = [];
    end
    
  case 'fcdc_fifo'
    fifo = filetype_check_uri(filename);
    
    if ~exist(fifo,'file')
      warning('the FIFO %s does not exist; attempting to create it', fifo);
      fid = fopen(fifo, 'r');
      system(sprintf('mkfifo -m 0666 %s',fifo));
    end
    
    msg = fread(fid, inf, 'uint8');
    fclose(fid);
    
    try
      event = mxDeserialize(uint8(msg));
    catch
      warning(lasterr);
    end
    
  case 'fcdc_tcp'
    % requires tcp/udp/ip-toolbox
    ft_hastoolbox('TCP_UDP_IP', 1);
    [host, port] = filetype_check_uri(filename);
    if isempty(sock)
      sock=pnet('tcpsocket',port);
    end
    con = pnet(sock, 'tcplisten');
    if con~=-1
      try
        pnet(con,'setreadtimeout',10);
        % read packet
        msg=pnet(con,'readline'); %,1000,'uint8','network');
        if ~isempty(msg)
          event = mxDeserialize(uint8(str2num(msg)));
        end
        %       catch
        %         warning(lasterr);
      end
      pnet(con,'close');
    end
    con = [];
    
  case 'fcdc_udp'
    % requires tcp/udp/ip-toolbox
    ft_hastoolbox('TCP_UDP_IP', 1);
    [host, port] = filetype_check_uri(filename);
    try
      % read from localhost
      udp=pnet('udpsocket',port);
      % Wait/Read udp packet to read buffer
      len=pnet(udp,'readpacket');
      if len>0,
        % if packet larger then 1 byte then read maximum of 1000 doubles in network byte order
        msg=pnet(udp,'read',1000,'uint8');
        if ~isempty(msg)
          event = mxDeserialize(uint8(msg));
        end
      end
    catch
      warning(lasterr);
    end
    % On break or error close connection
    pnet(udp,'close');
    
  case 'fcdc_serial'
    % this code is moved to a separate file
    event = read_serial_event(filename);
    
  case 'fcdc_mysql'
    % check that the required low-level toolbox is available
    ft_hastoolbox('mysql', 1);
    % read from a MySQL server listening somewhere else on the network
    db_open(filename);
    if db_blob
      event = db_select_blob('fieldtrip.event', 'msg');
    else
      event = db_select('fieldtrip.event', {'type', 'value', 'sample', 'offset', 'duration'});
    end
    
  case 'gtec_mat'
    if isempty(hdr)
      hdr = ft_read_header(filename);
    end
    if isempty(trigindx)
      % these are probably trigger channels
      trigindx = match_str(hdr.label, {'Display', 'Target'});
    end
    % use a helper function to read the trigger channels and detect the flanks
    % pass all the other users options to the read_trigger function
    event = read_trigger(filename, 'header', hdr, 'dataformat', dataformat, 'begsample', flt_minsample, 'endsample', flt_maxsample, 'chanindx', trigindx, 'detectflank', detectflank, 'trigshift', trigshift);
    
  case {'itab_raw' 'itab_mhd'}
    if isempty(hdr)
      hdr = ft_read_header(filename);
    end
    for i=1:hdr.orig.nsmpl
      event(end+1).type = 'trigger';
      event(end  ).value    = hdr.orig.smpl(i).type;
      event(end  ).sample   = hdr.orig.smpl(i).start + 1;
      event(end  ).duration = hdr.orig.smpl(i).ntptot;
      event(end  ).offset   = -hdr.orig.smpl(i).ntppre;  % number of samples prior to the trigger
    end
    if isempty(event)
      warning('no events found in the event table, reading the trigger channel(s)');
      trigindx = find(ft_chantype(hdr, 'flag'));
      trigger = read_trigger(filename, 'header', hdr, 'dataformat', dataformat, 'begsample', flt_minsample, 'endsample', flt_maxsample, 'chanindx', trigindx, 'detectflank', detectflank, 'trigshift', trigshift);
      event   = appendevent(event, trigger);
    end
    
  case 'matlab'
    % read the events from a normal MATLAB file
    tmp   = load(filename, 'event');
    event = tmp.event;
    
  case {'manscan_mbi', 'manscan_mb2'}
    if isempty(hdr)
      hdr = ft_read_header(filename);
    end
    if isfield(hdr.orig, 'epochs') && ~isempty(hdr.orig.epochs)
      trlind = [];
      for i = 1:numel(hdr.orig.epochs)
        trlind = [trlind i*ones(1, diff(hdr.orig.epochs(i).samples) + 1)];
      end
    else
      trlind = ones(1, hdr.nSamples);
    end
    if isfield(hdr.orig, 'events')
      for i = 1:numel(hdr.orig.events)
        for j = 1:length(hdr.orig.events(i).samples)
          event(end+1).type   = 'trigger';
          event(end).value    = hdr.orig.events(i).label;
          event(end).sample   = find(cumsum(trlind == hdr.orig.events(i).epochs(j))...
            == hdr.orig.events(i).samples(j), 1, 'first');
        end
      end
    end
    
  case 'mega_neurone'
    if isempty(hdr)
      hdr = ft_read_header(filename);
    end
    % this is fast but memory inefficient, since the header contains all data and events
    if isfield(hdr.orig, 'event')
      NEURONE = hdr.orig;
    else
      % ensure that this external toolbox is on the path
      ft_hastoolbox('neurone', 1);
      if filename(end)~=filesep
        % it should end with a slash
        filename = [filename filesep];
      end
      NEURONE = readneurone(filename);
    end
    for i=1:numel(NEURONE.event)
      if isnan(str2double(NEURONE.event(i).type))
        % there are a number of event "Types" that can happen on different "SourcePorts"
        event(i).type     = NEURONE.event(i).type;
        event(i).sample   = round(NEURONE.event(i).latency * 0.001 * NEURONE.srate + 1);
        event(i).value    = [];
      else
        % this seems to correspond with an external trigger code, which is best represented numerically
        event(i).type     = 'trigger';
        event(i).sample   = round(NEURONE.event(i).latency * 0.001 * NEURONE.srate + 1);
        event(i).value    = str2double(NEURONE.event(i).type);
      end
    end
    
  case 'micromed_trc'
    if isempty(hdr)
      hdr = ft_read_header(filename);
    end
    if isfield(hdr, 'orig') && isfield(hdr.orig, 'Trigger_Area') && isfield(hdr.orig, 'Tigger_Area_Length')
      if ~isempty(trigindx)
        trigger = read_trigger(filename, 'header', hdr, 'dataformat', dataformat, 'begsample', flt_minsample, 'endsample', flt_maxsample, 'chanindx', trigindx, 'detectflank', detectflank, 'trigshift', trigshift);
        event   = appendevent(event, trigger);
      else
        % routine that reads analog triggers in case no index is specified
        event = read_micromed_event(filename);
      end
      
    else
      error('Not a correct event format')
    end
    
  case {'mpi_ds', 'mpi_dap'}
    if isempty(hdr)
      hdr = ft_read_header(filename);
    end
    % determine the DAP files that compromise this dataset
    if isdir(filename)
      ls = dir(filename);
      dapfile = {};
      for i=1:length(ls)
        if ~isempty(regexp(ls(i).name, '.dap$', 'once' ))
          dapfile{end+1} = fullfile(filename, ls(i).name);
        end
      end
      dapfile = sort(dapfile);
    elseif iscell(filename)
      dapfile = filename;
    else
      dapfile = {filename};
    end
    % assume that each DAP file is accompanied by a dat file
    % read the trigger values from the separate dat files
    trg = [];
    for i=1:length(dapfile)
      datfile = [dapfile{i}(1:(end-4)) '.dat'];
      trg = cat(1, trg, textread(datfile, '', 'headerlines', 1));
    end
    % construct a event structure, one 'trialcode' event per trial
    for i=1:length(trg)
      event(i).type     = 'trialcode';            % string
      event(i).sample   = (i-1)*hdr.nSamples + 1; % expressed in samples, first sample of file is 1
      event(i).value    = trg(i);                 % number or string
      event(i).offset   = 0;                      % expressed in samples
      event(i).duration = hdr.nSamples;           % expressed in samples
    end
  
  case 'nervus_eeg'
    if isempty(hdr)
      hdr = ft_read_header(filename);
    end
    % construct a event structure from data in the header
    maxSampleRate = max([hdr.orig.Segments.samplingRate]);
    earliestDateTime = min([hdr.orig.Segments.dateOLE]);
    for i=1:length(hdr.orig.Events)
      event(i).type     = hdr.orig.Events(i).IDStr;   % string
      event(i).value    = hdr.orig.Events(i).label;  % number or string
      event(i).offset   = 0;                         % expressed in samples      
      % calculate the sample value of the event, based on the highest
      % sample rate
      event(i).sample   = (hdr.orig.Events(i).dateOLE-earliestDateTime)*3600*24*maxSampleRate;
      if event(i).sample == 0
          event(i).sample = 1;
      elseif event(i).sample > hdr.nSamples
          event(i).sample = hdr.nSamples;
      end
      event(i).duration = hdr.orig.Events(i).duration*maxSampleRate;
    end
	%Add boundary events to indicate segments
	originalEventCount = length(hdr.orig.Events);
    boundaryEventCount = 1;
	for i=2:length(hdr.orig.Segments)
		event(originalEventCount+boundaryEventCount).type = 'boundary';
		event(originalEventCount+boundaryEventCount).value = 'boundary';
		event(originalEventCount+boundaryEventCount).offset = 0;
		event(originalEventCount+boundaryEventCount).duration = 0;
		event(originalEventCount+boundaryEventCount).sample = sum([hdr.orig.Segments(1:(i-1)).sampleCount]);
        boundaryEventCount = boundaryEventCount+1;
	end
    
  case {'neuromag_eve'}
    % previously this was called babysquid_eve, now it is neuromag_eve
    % see also http://bugzilla.fcdonders.nl/show_bug.cgi?id=2170
    [p, f, x] = fileparts(filename);
    evefile = fullfile(p, [f '.eve']);
    fiffile = fullfile(p, [f '.fif']);
    
    if isempty(hdr)
      hdr = ft_read_header(fiffile, 'headerformat', 'neuromag_mne');
    end
    
    [smp, tim, typ, val] = read_neuromag_eve(evefile);
    
    smp = smp + 1; % should be 1-offset
    smp = smp - double(hdr.orig.raw.first_samp); % the recording to disk may start later than the actual acquisition
    
    if ~isempty(smp)
      sample  = num2cell(smp);
      value   = num2cell(val);
      offset  = num2cell(zeros(size(smp)));
      type    = repmat({'unknown'}, size(typ));
      type(typ==0) = {'trigger'};
      if any(typ~=0)
        % see the comments in read_neuromag_eve
        warning('entries in the *.eve file with a type other than 0 are represented as ''unknown''')
      end
      % convert to a structure array
      event = struct('type', type, 'value', value, 'sample', sample, 'offset', offset);
    else
      event = [];
    end
    
  case {'neuromag_fif' 'neuromag_mne' 'neuromag_mex'}
    if strcmp(eventformat, 'neuromag_fif')
      % the default is to use the MNE reader for fif files
      eventformat = 'neuromag_mne';
    end
    if strcmp(eventformat, 'neuromag_mex')
      % check that the required low-level toolbox is available
      ft_hastoolbox('meg-pd', 1);
      if isempty(headerformat), headerformat = eventformat; end
      if isempty(dataformat),   dataformat   = eventformat; end
    elseif strcmp(eventformat, 'neuromag_mne')
      % check that the required low-level toolbox is available
      ft_hastoolbox('mne', 1);
      if isempty(headerformat), headerformat = eventformat; end
      if isempty(dataformat),   dataformat   = eventformat; end
    end
    
    if isempty(hdr)
      hdr = ft_read_header(filename, 'headerformat', headerformat, 'checkmaxfilter', checkmaxfilter);
    end
    
    % note below we've had to include some chunks of code that are only
    % called if the file is an averaged file, or if the file is continuous.
    % These are defined in hdr by read_header for neuromag_mne, but do not
    % exist for neuromag_fif, hence we run the code anyway if the fields do
    % not exist (this is what happened previously anyway).
    
    if strcmp(eventformat, 'neuromag_mex')
      iscontinuous    = 1;
      isaverage       = 0;
      isepoched       = 0;
    elseif strcmp(eventformat, 'neuromag_mne')
      iscontinuous    = hdr.orig.iscontinuous;
      isaverage       = hdr.orig.isaverage;
      isepoched       = hdr.orig.isepoched;
    end
    
    if iscontinuous
      analogindx = find(strcmp(ft_chantype(hdr), 'analog trigger'));
      binaryindx = find(strcmp(ft_chantype(hdr), 'digital trigger'));
      
      if isempty(binaryindx)&&isempty(analogindx)
        % included in case of problems with older systems and MNE reader:
        % use a predefined set of channel names
        binary     = {'STI 014', 'STI 015', 'STI 016'};
        binaryindx = match_str(hdr.label, binary);
      end
      
      if ~isempty(binaryindx)
        trigger = read_trigger(filename, 'header', hdr, 'dataformat', dataformat, 'begsample', flt_minsample, 'endsample', flt_maxsample, 'chanindx', binaryindx, 'detectflank', detectflank, 'trigshift', trigshift, 'fixneuromag', false);
        event   = appendevent(event, trigger);
      end
      if ~isempty(analogindx)
        % add the triggers to the event structure based on trigger channels with the name "STI xxx"
        % there are some issues with noise on these analog trigger
        % channels, on older systems only
        % read the trigger channel and do flank detection
        trigger = read_trigger(filename, 'header', hdr, 'dataformat', dataformat, 'begsample', flt_minsample, 'endsample', flt_maxsample, 'chanindx', analogindx, 'detectflank', detectflank, 'trigshift', trigshift, 'fixneuromag', true);
        event   = appendevent(event, trigger);
        
        if ~isempty(trigger)
          % throw out everything that is not a (real) trigger...
          [sel1, sel2] = match_str({trigger.type}, {'STI001', 'STI002', 'STI003', 'STI004', 'STI005', 'STI006', 'STI007', 'STI008'});
          trigger_tmp = trigger(sel1);
          %trigger_bits = size(unique(sel2), 1);
          all_triggers = unique(sel2);
          trigger_bits = max(all_triggers) - min(all_triggers) + 1;
          
          % collect all samples where triggers occured...
          all_samples = unique([trigger_tmp.sample]);
          
          new_triggers = [];
          i = 1;
          while i <= length(all_samples)
            cur_triggers = [];
            j = 0;
            
            % look also in adjacent samples according to tolerance
            while (i+j <= length(all_samples)) && (all_samples(i+j) - all_samples(i) <= tolerance)
              if j >= 1
                fprintf('Fixing trigger at sample %d\n', all_samples(i));
              end %if
              cur_triggers = appendevent(cur_triggers, trigger_tmp([trigger_tmp.sample] == all_samples(i+j)));
              j = j + 1;
            end %while
            
            % construct new trigger field
            if ~isempty(cur_triggers)
              new_triggers(end+1).type = 'Trigger';
              new_triggers(end).sample = all_samples(i);
              [sel1, sel2] = match_str({cur_triggers.type}, {'STI001', 'STI002', 'STI003', 'STI004', 'STI005', 'STI006', 'STI007', 'STI008'});
              new_triggers(end).value = bin2dec((dec2bin(sum(2.^(sel2-1)), trigger_bits)));
            end %if
            
            i = i + j;
          end %while
          event = appendevent(event, new_triggers);
        end %if
        
      end
      
    elseif isaverage
      % the length of each average can be variable
      nsamples = zeros(1, length(hdr.orig.evoked));
      for i=1:length(hdr.orig.evoked)
        nsamples(i)  = size(hdr.orig.evoked(i).epochs, 2);
      end
      begsample = cumsum([1 nsamples]);
      for i=1:length(hdr.orig.evoked)
        event(end+1).type     = 'average';
        event(end  ).sample   = begsample(i);
        event(end  ).value    = hdr.orig.evoked(i).comment;  % this is a descriptive string
        event(end  ).offset   = hdr.orig.evoked(i).first;
        event(end  ).duration = hdr.orig.evoked(i).last - hdr.orig.evoked(i).first + 1;
      end
      
    elseif isepoched
      error('Support for epoched *.fif data is not yet implemented.')
    end
    
    % check whether the *.fif file is accompanied by an *.eve file
    [p, f, x] = fileparts(filename);
    evefile = fullfile(p, [f '.eve']);
    if exist(evefile, 'file')
      eve = ft_read_event(evefile, 'header', hdr);
      if ~isempty(eve)
        fprintf('appending %d events from "%s"\n', length(eve), evefile);
        event = appendevent(event, eve);
      end
    end
    
  case {'neuralynx_ttl' 'neuralynx_bin' 'neuralynx_dma' 'neuralynx_sdma'}
    if isempty(hdr)
      hdr = ft_read_header(filename);
    end
    
    % specify the range to search for triggers, default is the complete file
    if ~isempty(flt_minsample)
      begsample = flt_minsample;
    else
      begsample = 1;
    end
    if ~isempty(flt_maxsample)
      endsample = flt_maxsample;
    else
      endsample = hdr.nSamples*hdr.nTrials;
    end
    
    if strcmp(eventformat, 'neuralynx_dma')
      % read the Parallel_in channel from the DMA log file
      ttl = read_neuralynx_dma(filename, begsample, endsample, 'ttl');
    elseif strcmp(eventformat, 'neuralynx_sdma')
      % determine the separate files with the trigger and timestamp information
      [p, f, x] = fileparts(filename);
      ttlfile = fullfile(filename, [f '.ttl.bin']);
      tslfile = fullfile(filename, [f '.tsl.bin']);
      tshfile = fullfile(filename, [f '.tsh.bin']);
      if ~exist(ttlfile) && ~exist(tslfile) && ~exist(tshfile)
        % perhaps it is an old splitted dma dataset?
        ttlfile = fullfile(filename, [f '.ttl']);
        tslfile = fullfile(filename, [f '.tsl']);
        tshfile = fullfile(filename, [f '.tsh']);
      end
      if ~exist(ttlfile) && ~exist(tslfile) && ~exist(tshfile)
        % these files must be present in a splitted dma dataset
        error('could not locate the individual ttl, tsl and tsh files');
      end
      % read the trigger values from the separate file
      ttl = read_neuralynx_bin(ttlfile, begsample, endsample);
    elseif strcmp(eventformat, 'neuralynx_ttl')
      % determine the optional files with timestamp information
      tslfile = [filename(1:(end-4)) '.tsl'];
      tshfile = [filename(1:(end-4)) '.tsh'];
      % read the triggers from a separate *.ttl file
      ttl = read_neuralynx_ttl(filename, begsample, endsample);
    elseif strcmp(eventformat, 'neuralynx_bin')
      % determine the optional files with timestamp information
      tslfile = [filename(1:(end-8)) '.tsl.bin'];
      tshfile = [filename(1:(end-8)) '.tsh.bin'];
      % read the triggers from a separate *.ttl.bin file
      ttl = read_neuralynx_bin(filename, begsample, endsample);
    end
    
    ttl = int32(ttl / (2^16));    % parallel port provides int32, but word resolution is int16. Shift the bits and typecast to signed integer.
    d1  = (diff(ttl)~=0);         % determine the flanks, which can be multiple samples long (this looses one sample)
    d2  = (diff(d1)==1);          % determine the onset of the flanks (this looses one sample)
    smp = find(d2)+2;             % find the onset of the flanks, add the two samples again
    val = ttl(smp+5);             % look some samples further for the trigger value, to avoid the flank
    clear d1 d2 ttl
    ind = find(val~=0);           % look for triggers tith a non-zero value, this avoids downgoing flanks going to zero
    smp = smp(ind);               % discard triggers with a value of zero
    val = val(ind);               % discard triggers with a value of zero
    
    if ~isempty(smp)
      % try reading the timestamps
      if strcmp(eventformat, 'neuralynx_dma')
        tsl = read_neuralynx_dma(filename, 1, max(smp), 'tsl');
        tsl = typecast(tsl(smp), 'uint32');
        tsh = read_neuralynx_dma(filename, 1, max(smp), 'tsh');
        tsh = typecast(tsh(smp), 'uint32');
        ts  = timestamp_neuralynx(tsl, tsh);
      elseif exist(tslfile) && exist(tshfile)
        tsl = read_neuralynx_bin(tslfile, 1, max(smp));
        tsl = tsl(smp);
        tsh = read_neuralynx_bin(tshfile, 1, max(smp));
        tsh = tsh(smp);
        ts  = timestamp_neuralynx(tsl, tsh);
      else
        ts = [];
      end
      
      % reformat the values as cell array, since the struct function can work with those
      type      = repmat({'trigger'},size(smp));
      value     = num2cell(val);
      sample    = num2cell(smp + begsample - 1);
      duration  = repmat({[]},size(smp));
      offset    = repmat({[]},size(smp));
      if ~isempty(ts)
        timestamp  = reshape(num2cell(ts),size(smp));
      else
        timestamp  = repmat({[]},size(smp));
      end
      % convert it into a structure array, this can be done in one go
      event = struct('type', type, 'value', value, 'sample', sample, 'timestamp', timestamp, 'offset', offset, 'duration', duration);
      clear type value sample timestamp offset duration
    end
    
    if (strcmp(eventformat, 'neuralynx_bin') || strcmp(eventformat, 'neuralynx_ttl')) && isfield(hdr, 'FirstTimeStamp')
      % the header was obtained from an external dataset which could be at a different sampling rate
      % use the timestamps to redetermine the sample numbers
      fprintf('using sample number of the downsampled file to reposition the TTL events\n');
      % convert the timestamps into samples, keeping in mind the FirstTimeStamp and TimeStampPerSample
      smp = round(double(ts - uint64(hdr.FirstTimeStamp))./hdr.TimeStampPerSample + 1);
      for i=1:length(event)
        % update the sample number
        event(i).sample = smp(i);
      end
    end
    
  case 'neuralynx_ds'
    % read the header of the dataset
    if isempty(hdr)
      hdr = ft_read_header(filename);
    end
    % the event file is contained in the dataset directory
    if     exist(fullfile(filename, 'Events.Nev'))
      filename = fullfile(filename, 'Events.Nev');
    elseif exist(fullfile(filename, 'Events.nev'))
      filename = fullfile(filename, 'Events.nev');
    elseif exist(fullfile(filename, 'events.Nev'))
      filename = fullfile(filename, 'events.Nev');
    elseif exist(fullfile(filename, 'events.nev'))
      filename = fullfile(filename, 'events.nev');
    end
    % read the events, apply filter is applicable
    nev = read_neuralynx_nev(filename, 'type', flt_type, 'value', flt_value, 'mintimestamp', flt_mintimestamp, 'maxtimestamp', flt_maxtimestamp, 'minnumber', flt_minnumber, 'maxnumber', flt_maxnumber);
    
    % the following code should only be executed if there are events,
    % otherwise there will be an error subtracting an uint64 from an []
    if ~isempty(nev)
      % now get the values as cell array, since the struct function can work with those
      value     = {nev.TTLValue};
      timestamp = {nev.TimeStamp};
      number    = {nev.EventNumber};
      type      = repmat({'trigger'},size(value));
      duration  = repmat({[]},size(value));
      offset    = repmat({[]},size(value));
      sample    = num2cell(round(double(cell2mat(timestamp) - hdr.FirstTimeStamp)/hdr.TimeStampPerSample + 1));
      % convert it into a structure array
      event = struct('type', type, 'value', value, 'sample', sample, 'timestamp', timestamp, 'duration', duration, 'offset', offset, 'number', number);
    end
    
  case {'neuralynx_nev'}
    % instead of the directory containing the combination of nev and ncs files, the nev file was specified
    % do NOT read the header of the dataset
    
    % read the events, apply filter is applicable
    nev = read_neuralynx_nev(filename, 'type', flt_type, 'value', flt_value, 'mintimestamp', flt_mintimestamp, 'maxtimestamp', flt_maxtimestamp, 'minnumber', flt_minnumber, 'maxnumber', flt_maxnumber);
    
    % the following code should only be executed if there are events,
    % otherwise there will be an error subtracting an uint64 from an []
    if ~isempty(nev)
      % now get the values as cell array, since the struct function can work with those
      value     = {nev.TTLValue};
      timestamp = {nev.TimeStamp};
      number    = {nev.EventNumber};
      type      = repmat({'trigger'},size(value));
      duration  = repmat({[]},size(value));
      offset    = repmat({[]},size(value));
      % since the ncs files are not specified, there is no mapping between lfp samples and timestamps
      sample    = repmat({nan}, size(value));
      % convert it into a structure array
      event = struct('type', type, 'value', value, 'sample', sample, 'timestamp', timestamp, 'duration', duration, 'offset', offset, 'number', number);
    end
    
  case 'nmc_archive_k'
    event = read_nmc_archive_k_event(filename);
    
  case 'netmeg'
    warning('FieldTrip:ft_read_event:unsupported_event_format', 'reading of events for the netmeg format is not yet supported');
    event = [];
    
  case 'neuroshare' % NOTE: still under development
    % check that the required neuroshare toolbox is available
    ft_hastoolbox('neuroshare', 1);
    
    tmp = read_neuroshare(filename, 'readevent', 'yes');
    for i=1:length(tmp.event.timestamp)
      event(i).type      = tmp.hdr.eventinfo(i).EventType;
      event(i).value     = tmp.event.data(i);
      event(i).timestamp = tmp.event.timestamp(i);
      event(i).sample    = tmp.event.sample(i);
    end
    
  case 'neuralynx_cds'
    % this is a combined Neuralynx dataset with separate subdirectories for the LFP, MUA and spike channels
    dirlist   = dir(filename);
    %haslfp   = any(filetype_check_extension({dirlist.name}, 'lfp'));
    %hasmua   = any(filetype_check_extension({dirlist.name}, 'mua'));
    %hasspike = any(filetype_check_extension({dirlist.name}, 'spike'));
    %hastsl   = any(filetype_check_extension({dirlist.name}, 'tsl'));   % separate file with original TimeStampLow
    %hastsh   = any(filetype_check_extension({dirlist.name}, 'tsh'));   % separate file with original TimeStampHi
    hasttl    = any(filetype_check_extension({dirlist.name}, 'ttl'));   % separate file with original Parallel_in
    hasnev    = any(filetype_check_extension({dirlist.name}, 'nev'));   % original Events.Nev file
    hasmat    = 0;
    if hasttl
      eventfile = fullfile(filename, dirlist(find(filetype_check_extension({dirlist.name}, 'ttl'))).name);
      % read the header from the combined dataset
      if isempty(hdr)
        hdr = ft_read_header(filename);
      end
      % read the events from the *.ttl file
      event = ft_read_event(eventfile);
      % convert the sample numbers from the dma or ttl file to the downsampled dataset
      % assume that the *.ttl file is sampled at 32556Hz and is aligned with the rest of the data
      for i=1:length(event)
        event(i).sample = round((event(i).sample-1) * hdr.Fs/32556 + 1);
      end
      % elseif hasnev
      % FIXME, do something here
      % elseif hasmat
      % FIXME, do something here
    else
      error('no event file found');
    end
    
    %   The sample number is missingin the code below, since it is not available
    %   without looking in the continuously sampled data files. Therefore
    %   sorting the events (later in this function) based on the sample number
    %   fails and no events can be returned.
    %
    %   case 'neuralynx_nev'
    %     [nev] = read_neuralynx_nev(filename);
    %     % select only the events with a TTL value
    %     ttl = [nev.TTLValue];
    %     sel = find(ttl~=0);
    %     % now get the values as cell array, since teh struct function can work with those
    %     value     = {nev(sel).TTLValue};
    %     timestamp = {nev(sel).TimeStamp};
    %     event = struct('value', value, 'timestamp', timestamp);
    %     for i=1:length(event)
    %       % assign the other fixed elements
    %       event(i).type     = 'trigger';
    %       event(i).offset   = [];
    %       event(i).duration = [];
    %       event(i).sample   = [];
    %     end
    
  case {'neuroprax_eeg', 'neuroprax_mrk'}
    event = [];
    % start reading the markers, which I believe to be more like clinical annotations
    tmp = np_readmarker (filename, 0, inf, 'samples');
    for i = 1:numel(tmp.marker)
      if isempty(tmp.marker{i})
        break;
      end
      event = appendevent(event, struct('type', tmp.markernames(i), 'sample', num2cell(tmp.marker{i}), 'value', {tmp.markertyp(i)}));
    end
    % if present, read the digital triggers which are present as channel in the data
    if isempty(hdr)
      hdr = ft_read_header(filename);
    end
    trgindx = match_str(hdr.label, 'DTRIG');
    if ~isempty(trgindx)
      trigger = read_trigger(filename, 'header', hdr, 'dataformat', dataformat, 'begsample', flt_minsample, 'endsample', flt_maxsample, 'chanindx', trgindx, 'detectflank', detectflank, 'trigshift', trigshift);
      event   = appendevent(event, trigger);
    end
    
  case 'nexstim_nxe'
    event = read_nexstim_event(filename);
  
  case 'nihonkohden_m00'
    % in the data I tested the triggers are marked as DC offsets (deactivation of the DC channel)
    begsample = 1;
    if isempty(hdr)
      hdr = read_nihonkohden_hdr(filename);
    end
    
    if isfield(hdr, 'dat')
      % this is inefficient, since it keeps the complete data in memory
      % but it does speed up subsequent read operations without the user
      % having to care about it
      dat = hdr.dat;
    else
      dat = read_nihonkohden_m00(filename, begsample, hdr.nSamples);
    end
    
    % read the trigger channel and do flank detection
    event_chan = {'DC09','DC10','DC11','DC12'};
    
    trgindx = match_str(hdr.label, event_chan);
    trig = dat(trgindx,:);
    clear dat;
    begsample = 1;
    
    % marking offset trigger latencies
    %     onlat  = (diff([trig(:,1) trig],1,2)>0);
    offlat = (diff([trig trig(:,1)],1,2)<0);
    
    %     onset  = find(sum(double(onlat), 1)>0);
    offset = find(sum(double(offlat),1)>0);
    
    event = [];
    for j=1:size(offset,2);
      value = bin2dec(num2str(flipud(offlat(:,offset(j)))')); % flipup is needed to code bin2dec properly: DC09 = +1, DC10 = +2, DC11 = +4, DC12 = +8
      event(end+1).type   = 'down_flank';                     % distinguish between up and down flank
      event(end  ).sample = offset(j) + begsample - 1;        % assign the sample at which the trigger has gone down
      event(end  ).value  = value;                            % assign the trigger value just _before_ going down
    end
    
  case 'nimh_cortex'
    if isempty(hdr)
      hdr = ft_read_header(filename);
    end
    cortex = hdr.orig.trial;
    for i=1:length(cortex)
      % add one 'trial' event for every trial and add the trigger events
      event(end+1).type     = 'trial';
      event(end  ).sample   = nan;
      event(end  ).duration = nan;
      event(end  ).offset   = nan;
      event(end  ).value    = i; % use the trial number as value
      for j=1:length(cortex(i).event)
        event(end+1).type     = 'trigger';
        event(end  ).sample   = nan;
        event(end  ).duration = nan;
        event(end  ).offset   = nan;
        event(end  ).value    = cortex(i).event(j);
      end
    end
    
  case 'ns_avg'
    if isempty(hdr)
      hdr = ft_read_header(filename);
    end
    event(end+1).type     = 'average';
    event(end  ).sample   = 1;
    event(end  ).duration = hdr.nSamples;
    event(end  ).offset   = -hdr.nSamplesPre;
    event(end  ).value    = [];
    
  case {'ns_cnt', 'ns_cnt16', 'ns_cnt32'}
    % read the header, the original header includes the event table
    if isempty(hdr)
      hdr = ft_read_header(filename, 'headerformat', eventformat);
    end
    % translate the event table into known FieldTrip event types
    for i=1:numel(hdr.orig.event)
      event(end+1).type     = 'trigger';
      event(end  ).sample   = hdr.orig.event(i).offset + 1; % +1 was in EEGLAB pop_loadcnt
      event(end  ).value    = hdr.orig.event(i).stimtype;
      event(end  ).offset   = 0;
      event(end  ).duration = 0;
      
      % the code above assumes that all events are stimulus triggers
      % howevere, there are also interesting events possible, such as responses
      if hdr.orig.event(i).stimtype~=0
        event(end+1).type     = 'stimtype';
        event(end  ).sample   = hdr.orig.event(i).offset + 1; % +1 was in EEGLAB pop_loadcnt
        event(end  ).value    = hdr.orig.event(i).stimtype;
        event(end  ).offset   = 0;
        event(end ).duration  = 0;
      elseif hdr.orig.event(i).keypad_accept~=0
        event(end+1).type     = 'keypad_accept';
        event(end  ).sample   = hdr.orig.event(i).offset + 1; % +1 was in EEGLAB pop_loadcnt
        event(end  ).value    = hdr.orig.event(i).keypad_accept;
        event(end  ).offset   = 0;
        event(end  ).duration = 0;
      end
    end
    
  case 'ns_eeg'
    if isempty(hdr)
      hdr = ft_read_header(filename);
    end
    for i=1:hdr.nTrials
      % the *.eeg file has a fixed trigger value for each trial
      % furthermore each trial has additional fields like accept, correct, response and rt
      
      tmp = read_ns_eeg(filename, i);
      % create an event with the trigger value
      event(end+1).type     = 'trial';
      event(end  ).sample   = (i-1)*hdr.nSamples + 1;
      event(end  ).value    = tmp.sweep.type;  % trigger value
      event(end  ).offset   = -hdr.nSamplesPre;
      event(end  ).duration =  hdr.nSamples;
      
      % create an event with the boolean accept/reject code
      event(end+1).type     = 'accept';
      event(end  ).sample   = (i-1)*hdr.nSamples + 1;
      event(end  ).value    = tmp.sweep.accept;  % boolean value indicating accept/reject
      event(end  ).offset   = -hdr.nSamplesPre;
      event(end  ).duration =  hdr.nSamples;
      
      % create an event with the boolean accept/reject code
      event(end+1).type     = 'correct';
      event(end  ).sample   = (i-1)*hdr.nSamples + 1;
      event(end  ).value    = tmp.sweep.correct;  % boolean value
      event(end  ).offset   = -hdr.nSamplesPre;
      event(end  ).duration =  hdr.nSamples;
      
      % create an event with the boolean accept/reject code
      event(end+1).type     = 'response';
      event(end  ).sample   = (i-1)*hdr.nSamples + 1;
      event(end  ).value    = tmp.sweep.response;  % probably a boolean value
      event(end  ).offset   = -hdr.nSamplesPre;
      event(end  ).duration =  hdr.nSamples;
      
      % create an event with the boolean accept/reject code
      event(end+1).type     = 'rt';
      event(end  ).sample   = (i-1)*hdr.nSamples + 1;
      event(end  ).value    = tmp.sweep.rt;  % time in seconds
      event(end  ).offset   = -hdr.nSamplesPre;
      event(end  ).duration =  hdr.nSamples;
    end
    
  case 'plexon_nex'
    event = read_nex_event(filename);
    
  case 'tmsi_poly5'
    if isempty(hdr)
      hdr = ft_read_header(filename);
    end
    trgindx = find(strcmp(hdr.chantype, 'trigger'));
    if ~isempty(trgindx)
      % the "Digi" value goes down from 255 to 254
      detectflank = 'downdiff';
      event = read_trigger(filename, 'header', hdr, 'dataformat', dataformat, 'begsample', flt_minsample, 'endsample', flt_maxsample, 'chanindx', trgindx, 'detectflank', detectflank, 'trigshift', trigshift);
    end
    
  case {'yokogawa_ave', 'yokogawa_con', 'yokogawa_raw'}
    % check that the required low-level toolbox is available
    if ~ft_hastoolbox('yokogawa', 0);
      ft_hastoolbox('yokogawa_meg_reader', 1);
    end
    % the user should be able to specify the analog threshold
    % the user should be able to specify the trigger channels
    % the user should be able to specify the flank, but the code falls back to 'auto' as default
    if isempty(detectflank)
      detectflank = 'auto';
    end
    event = read_yokogawa_event(filename, 'detectflank', detectflank, 'trigindx', trigindx, 'threshold', threshold);
    
  case 'oxy3'
    ft_hastoolbox('artinis', 1);
    
    event = read_artinis_oxy3(filename, true);
    if isempty(hdr)
      hdr = read_artinis_oxy3(filename);
    end
    
    if isempty(trigindx) % indx gets precedence over labels! numbers before words
      triglabel = ft_getopt(varargin, 'triglabel', 'ADC*');  % this allows subselection of AD channels to be markes as trigger channels (for Artinis oxy3 data)
      trigindx = find(ismember(hdr.label, ft_channelselection(triglabel, hdr.label)));
    end
    
    % read the trigger channel and do flank detection
    trigger = read_trigger(filename, 'header', hdr, 'dataformat', dataformat, 'begsample', flt_minsample, 'endsample', flt_maxsample, 'threshold', threshold, 'chanindx', trigindx, 'detectflank', detectflank, 'trigshift', trigshift, 'fixartinis', true);
    
    % remove consecutive triggers
    if ~isempty(trigger)
      i = 1;
      last_trigger_sample = trigger(i).sample;
      while i<numel(trigger)
        if strcmp(trigger(i).type, trigger(i+1).type) && trigger(i+1).sample-last_trigger_sample <= tolerance
          [trigger(i).value, idx] = max([trigger(i).value, trigger(i+1).value]);
          fprintf('Merging triggers at sample %d and %d\n', trigger(i).sample, trigger(i+1).sample);
          last_trigger_sample =  trigger(i+1).sample;
          if (idx==2)
            trigger(i).sample = trigger(i+1).sample;
          end

          trigger(i+1) = [];
        else
          i=i+1;
          last_trigger_sample = trigger(i).sample;
        end
      end

      event = appendevent(event, trigger);
    end
    
  case 'spmeeg_mat'
    if isempty(hdr)
      hdr = ft_read_header(filename);
    end
<<<<<<< HEAD
    if isfield(hdr.orig, 'epochs') && ~isempty(hdr.orig.epochs)
      trlind = [];
      for i = 1:numel(hdr.orig.epochs)
        trlind = [trlind i*ones(1, diff(hdr.orig.epochs(i).samples) + 1)];
      end
    else
      trlind = ones(1, hdr.nSamples);
    end
    if isfield(hdr.orig, 'events')
      for i = 1:numel(hdr.orig.events)
        for j = 1:length(hdr.orig.events(i).samples)
          event(end+1).type   = 'trigger';
          event(end).value    = hdr.orig.events(i).label;
          event(end).sample   = find(cumsum(trlind == hdr.orig.events(i).epochs(j))...
            == hdr.orig.events(i).samples(j), 1, 'first');
        end
      end
    end
  case {'blackrock_nev', 'blackrock_nsx'}
    % use the NPMK toolbox for the file reading
    ft_hastoolbox('NPMK', 1);
    
		% ensure that the filename contains a full path specification,
    % otherwise the low-level function fails
    [p,f,e] = fileparts(filename);
    if ~isempty(p)
      % this is OK
    elseif isempty(p)
      filename = which(filename);
		end
		
    % 'noread' prevents reading of the spike waveforms 
		% 'nosave' prevents the automatic conversion of
    % the .nev file as a .mat file
    orig = openNEV(filename, 'noread', 'nosave')

    if orig.MetaTags.SampleRes ~= 30000
      error('sampling rate is different from 30 kHz') 
      % FIXME: why would this be a problem?
    end

    fs             = orig.MetaTags.SampleRes; % sampling rate
		timestamps     = orig.Data.SerialDigitalIO.TimeStamp;
		eventCodeTimes = double(timestamps)./double(fs); % express in seconds
		eventCodes     = double(orig.Data.SerialDigitalIO.UnparsedData);
		
    % probably not necessary for all but we often have pins up    
    % FIXME: what is the consequence for the values if the pins were not 'up'?
    % Should this be solved more generically? E.g. with an option? 
    eventCodes2= eventCodes-min(eventCodes)+1;
    
    for k=1:numel(eventCodes2)
      event(k).type      = 'trigger';
      event(k).sample    = eventCodeTimes(k);      
      event(k).value     = eventCodes2(k); 
      event(k).duration  = 1;
      event(k).offset    = [];
    end
=======
    event = read_spmeeg_event(filename, 'header', hdr);
    
>>>>>>> 1d7170b7
  otherwise
    warning('FieldTrip:ft_read_event:unsupported_event_format','unsupported event format (%s)', eventformat);
    event = [];
end

if ~isempty(hdr) && hdr.nTrials>1 && (isempty(event) || ~any(strcmp({event.type}, 'trial')))
  % the data suggests multiple trials and trial events have not yet been defined
  % make an event for each trial according to the file header
  for i=1:hdr.nTrials
    event(end+1).type     = 'trial';
    event(end  ).sample   = (i-1)*hdr.nSamples + 1;
    event(end  ).offset   = -hdr.nSamplesPre;
    event(end  ).duration =  hdr.nSamples;
    event(end  ).value    =  [];
  end
end

if ~isempty(event)
  % make sure that all required elements are present
  if ~isfield(event, 'type'),     error('type field not defined for each event');     end
  if ~isfield(event, 'sample'),   error('sample field not defined for each event');   end
  if ~isfield(event, 'value'),    for i=1:length(event), event(i).value = [];    end; end
  if ~isfield(event, 'offset'),   for i=1:length(event), event(i).offset = [];   end; end
  if ~isfield(event, 'duration'), for i=1:length(event), event(i).duration = []; end; end
end

% make sure that all numeric values are double
if ~isempty(event)
  for i=1:length(event)
    if isnumeric(event(i).value)
      event(i).value = double(event(i).value);
    end
    event(i).sample    = double(event(i).sample);
    event(i).offset    = double(event(i).offset);
    event(i).duration  = double(event(i).duration);
  end
end

if ~isempty(event)
  % sort the events on the sample on which they occur
  % this has the side effect that events without a sample number are discarded
  sample = [event.sample];
  if ~all(isnan(sample))
    [dum, indx] = sort(sample);
    event = event(indx);
  end
end

% apply the optional filters
event = ft_filter_event(event, varargin{:});

if isempty(event)
  % ensure that it has the correct fields, even if it is empty
  event = struct('type', {}, 'value', {}, 'sample', {}, 'offset', {}, 'duration', {});
end<|MERGE_RESOLUTION|>--- conflicted
+++ resolved
@@ -1993,7 +1993,7 @@
     if isempty(hdr)
       hdr = ft_read_header(filename);
     end
-<<<<<<< HEAD
+  
     if isfield(hdr.orig, 'epochs') && ~isempty(hdr.orig.epochs)
       trlind = [];
       for i = 1:numel(hdr.orig.epochs)
@@ -2052,10 +2052,9 @@
       event(k).duration  = 1;
       event(k).offset    = [];
     end
-=======
+    
     event = read_spmeeg_event(filename, 'header', hdr);
     
->>>>>>> 1d7170b7
   otherwise
     warning('FieldTrip:ft_read_event:unsupported_event_format','unsupported event format (%s)', eventformat);
     event = [];
