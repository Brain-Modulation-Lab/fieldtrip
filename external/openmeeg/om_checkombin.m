function om_checkombin
% Check if OpenMEEG binaries are installed and work.
%
% Copyright (C) 2010-2017, OpenMEEG developers

<<<<<<< HEAD
% Modification 2016 Nikolaas N. Oosterhof: to not use 'web' to open a web
% browser when OpenMEEG binaries are not correctly installed

% $Id$
=======
>>>>>>> 8e70c33f
% $LastChangedBy: alegra $
% $LastChangedDate: 2010-09-30 11:15:51 +0200 (Thu, 30 Sep 2010) $
% $Revision$

[status,result] = system('om_assemble');
if status
    disp('---------------------------------------------')
    disp('---------------------------------------------')
    disp('OpenMEEG binaries are not correctly installed')
    disp(' ')
    disp('Visit the OpenMEEG website for instructions')
    disp('http://openmeeg.github.io/')
    disp(' ')
<<<<<<< HEAD
    disp('See the OpenMEEG website at:');
    disp('http://openmeeg.gforge.inria.fr');
    disp(' ');
    disp('See the installation instructions on')
=======
    disp('See also the installation instructions on')
>>>>>>> 8e70c33f
    disp('http://www.fieldtriptoolbox.org/faq/how_do_i_install_the_openmeeg_binaries')
    disp('---------------------------------------------')
    disp('---------------------------------------------')
    disp(result);
    error('OpenMEEG not found')
end<|MERGE_RESOLUTION|>--- conflicted
+++ resolved
@@ -3,13 +3,6 @@
 %
 % Copyright (C) 2010-2017, OpenMEEG developers
 
-<<<<<<< HEAD
-% Modification 2016 Nikolaas N. Oosterhof: to not use 'web' to open a web
-% browser when OpenMEEG binaries are not correctly installed
-
-% $Id$
-=======
->>>>>>> 8e70c33f
 % $LastChangedBy: alegra $
 % $LastChangedDate: 2010-09-30 11:15:51 +0200 (Thu, 30 Sep 2010) $
 % $Revision$
@@ -23,14 +16,7 @@
     disp('Visit the OpenMEEG website for instructions')
     disp('http://openmeeg.github.io/')
     disp(' ')
-<<<<<<< HEAD
-    disp('See the OpenMEEG website at:');
-    disp('http://openmeeg.gforge.inria.fr');
-    disp(' ');
-    disp('See the installation instructions on')
-=======
     disp('See also the installation instructions on')
->>>>>>> 8e70c33f
     disp('http://www.fieldtriptoolbox.org/faq/how_do_i_install_the_openmeeg_binaries')
     disp('---------------------------------------------')
     disp('---------------------------------------------')
