function [data] = ft_appenddata(cfg, varargin)

% FT_APPENDDATA concatenates multiple raw data structures that have been preprocessed
% separately into a single raw data structure.
%
% Use as
%   data = ft_appenddata(cfg, data1, data2, data3, ...)
%
% The following configuration options are supported:
%   cfg.keepsampleinfo  = 'yes', 'no', 'ifmakessense' (default = 'ifmakessense')
%
% If the input datasets all have the same channels, the trials will be concatenated.
% This is useful for example if you have different experimental conditions, which,
% besides analyzing them separately, for some reason you also want to analyze
% together. The function will check for consistency in the order of the channels. If
% the order is inconsistent the channel order of the output will be according to the
% channel order of the first data structure in the input.
%
% If the input datasets have different channels, but the same number of trials, the
% channels will be concatenated within each trial. This is useful for example if the
% data that you want to analyze contains both MEG and EMG channels which require
% different preprocessing options.
%
% If you concatenate trials and the data originates from the same original datafile,
% the sampleinfo is consistent and you can specify cfg.keepsampleinfo='yes'. If the
% data originates from different datafiles, the sampleinfo is inconsistent and does
% not point to the same recording, hence you should specify cfg.keepsampleinfo='no'.
%
% Occasionally, the data needs to be concatenated in the trial dimension while
% there's a slight discrepancy in the channels in the input data (e.g. missing
% channels in one of the data structures). The function will then return a data
% structure containing only the channels which are present in all inputs.
%
% To manually select the dimension in which the data will be appended use
% cfg.appenddim  = 'chan', 'rpt' or 'time' 
%
% To facilitate data-handling and distributed computing you can use
%   cfg.inputfile   =  ...
%   cfg.outputfile  =  ...
% If you specify one of these (or both) the input data will be read from a *.mat
% file on disk and/or the output data will be written to a *.mat file. These mat
% files should contain only a single variable, corresponding with the
% input/output structure. The data structure in the input file should be a
% cell-array for this particular function.
%
% See also FT_PREPROCESSING, FT_DATAYPE_RAW, FT_APPENDTIMELOCK, FT_APPENDFREQ,
% FT_APPENDSOURCE, FT_APPENDSENS

% Copyright (C) 2005-2008, Robert Oostenveld
% Copyright (C) 2009-2011, Jan-Mathijs Schoffelen
%
% This file is part of FieldTrip, see http://www.fieldtriptoolbox.org
% for the documentation and details.
%
%    FieldTrip is free software: you can redistribute it and/or modify
%    it under the terms of the GNU General Public License as published by
%    the Free Software Foundation, either version 3 of the License, or
%    (at your option) any later version.
%
%    FieldTrip is distributed in the hope that it will be useful,
%    but WITHOUT ANY WARRANTY; without even the implied warranty of
%    MERCHANTABILITY or FITNESS FOR A PARTICULAR PURPOSE.  See the
%    GNU General Public License for more details.
%
%    You should have received a copy of the GNU General Public License
%    along with FieldTrip. If not, see <http://www.gnu.org/licenses/>.
%
% $Id$


% these are used by the ft_preamble/ft_postamble function and scripts
ft_revision = '$Id$';
ft_nargin   = nargin;
ft_nargout  = nargout;

% do the general setup of the function
ft_defaults
ft_preamble init
ft_preamble debug
ft_preamble loadvar    varargin
ft_preamble provenance varargin
ft_preamble trackconfig

% the ft_abort variable is set to true or false in ft_preamble_init
if ft_abort
  return
end

% set the defaults
cfg.keepsampleinfo = ft_getopt(cfg, 'keepsampleinfo', 'ifmakessense');

try
  % although not 100% robust, this could make some users becoming aware of the issue of overlapping trials
  for i=1:numel(varargin)
    dataset{i}       = ft_findcfg(varargin{i}.cfg, 'dataset');
    hassampleinfo(i) = isfield(varargin{i}, 'sampleinfo');
  end
  if ~all(strcmp(dataset, dataset{1})) && ~strcmp(cfg.keepsampleinfo, 'no')
    ft_warning('the data originates from different recordings on disk');
    ft_warning('please consider specifying cfg.keepsampleinfo=''no''')
  end
end % try

% ensure that the input data is valid for this function
for i=1:length(varargin)
  varargin{i} = ft_checkdata(varargin{i}, 'datatype', {'raw', 'raw+comp'}, 'feedback', 'no', 'hassampleinfo', cfg.keepsampleinfo);
end

% set the defaults
cfg.appendsens = ft_getopt(cfg, 'appendsens', 'no');
cfg.appenddim  = ft_getopt(cfg, 'appenddim', []);
cfg.tolerance  = ft_getopt(cfg, 'tolerance', 1e-5);

isequaltime  = true;
isequallabel = true;
issamelabel  = true;
<<<<<<< HEAD
isequaltrial = true;
isequalfreq  = true;
=======
isequalfsample = true;
>>>>>>> 7dd7a213
for i=2:numel(varargin)
  isequaltime  = isequaltime  && isequal(varargin{i}.time , varargin{1}.time );
  isequallabel = isequallabel && isequal(varargin{i}.label, varargin{1}.label);
  issamelabel  = issamelabel  && isempty(setxor(varargin{i}.label, varargin{1}.label));
<<<<<<< HEAD
  isequaltrial = isequaltrial && isequal(numel(varargin{i}.trial),numel(varargin{1}.trial));
  isequalfreq  = isequalfreq && length(uniquetol([varargin{i}.hdr.Fs,varargin{1}.hdr.Fs],cfg.tolerance))==1;
=======
  isequalfsample = isequalfsample && isfield(varargin{i},'fsample') && isfield(varargin{1},'fsample') && isequal(varargin{i}.fsample, varargin{1}.fsample);
>>>>>>> 7dd7a213
end

if isempty(cfg.appenddim) || strcmp(cfg.appenddim, 'auto')
  if isequallabel || issamelabel
    cfg.appenddim = 'rpt';
  elseif isequaltime && ~isequallabel && ~issamelabel
    cfg.appenddim = 'chan';
  else
    ft_error('cannot append this data');
  end
end
ft_info('concatenating over the "%s" dimension\n', cfg.appenddim);

% ft_selectdata cannot create the union of the data contained in cell-arrays
% make a dummy without the actual data, but keep trialinfo/sampleinfo/grad/elec/opto
% also remove the topo/unmixing/topolabel, if present, otherwise it is not
% possible to concatenate raw and comp data. Note that in append_common the
% topo etc. is removed anyhow, when appenddim = 'chan'
dummy = cell(size(varargin));
for i=1:numel(varargin)
  dummy{i} = removefields(varargin{i}, {'trial', 'time'});
  if strcmp(cfg.appenddim, 'chan')
    dummy{i} = removefields(dummy{i}, {'topo', 'unmixing', 'topolabel'});
  end
  % add a dummy data field, this causes the datatype to become 'chan'
  dummy{i}.dummy       = ones(numel(dummy{i}.label),1);
  dummy{i}.dummydimord = 'chan';
end

% don't do any data appending inside the common function
cfg.parameter = {};
% use a low-level function that is shared with the other ft_appendxxx functions
% this will handle the trialinfo/sampleinfo/grad/elec/opto
data = append_common(cfg, dummy{:});
% this is the actual data field that will be appended further down
cfg.parameter = {'trial'};

switch cfg.appenddim
  case 'chan'
    if isequaltime
      ntrl = length(varargin{1}.trial);
      dat = varargin{1}.trial;
      lab = varargin{1}.label(:);
      for i=2:numel(varargin)
        for j=1:ntrl
          dat{j} = cat(1, dat{j}, varargin{i}.trial{j});
        end
        lab = cat(1, lab, varargin{i}.label(:));
      end
      data.trial = dat;
      data.time  = varargin{1}.time;
      data.label = lab; % replace the one from append_common
    else
      ft_error('data has different time, cannot append over channels');
    end
    
  case 'rpt'
    if isequallabel
      % the channels are the same and sorted in the same order
      dat = cell(1,0);
      tim = cell(1,0);
      for i=1:numel(varargin)
        dat = cat(2, dat, varargin{i}.trial);
        tim = cat(2, tim, varargin{i}.time);
      end
      data.trial = dat;
      data.time  = tim;
    else
      % the channels are not the same, or do not appear in the same order
      % only return the intersection of the channels
      dat = cell(1,0);
      tim = cell(1,0);
      for i=1:numel(varargin)
        % find the indices of the channels in each dataset, sorted according to the first input
        [dum, indx] = match_str(data.label, varargin{i}.label);
        for j=1:numel(varargin{i}.trial)
          dat = cat(2, dat, {varargin{i}.trial{j}(indx,:)});
          tim = cat(2, tim, {varargin{i}.time{j}});
        end
      end
      data.trial = dat;
      data.time  = tim;
      data.label;       % keep it as determined by append_common
    end
    
  case 'time' %AB 2017.10.11

    if ~isequallabel
        ft_error('Same channels in same order required to append data by time')
    end
    if ~isequaltrial
        ft_error('Same number of trials required to append data by time')
    end  
    if ~isequalfreq
        ft_error('Same Fs required to append data by time')        
    end
    data.fsample=varargin{1}.hdr.Fs;
    %data.sampleinfo=[]; 
    
    % the channels are the same and sorted in the same order
    dat = cell(1,0);
    tim = cell(1,0);
    for t=1:numel(varargin{1}.trial)
      trial_dat=[];
      trial_tim=[];
      curtime=varargin{i}.time{t}(1);
      for i=1:numel(varargin)
        trial_dat = cat(2, trial_dat, varargin{i}.trial{t});
        time0=varargin{i}.time{t}(1);
        trial_tim = cat(2, trial_tim, curtime-time0+1/data.fsample+varargin{i}.time{t});
        curtime=trial_tim(end);
      end
      dat = cat(2, dat, trial_dat);
      tim = cat(2, tim, trial_tim);
      %data.sampleinfo=[data.sampleinfo;[1,size(trial_dat,2)]];
    end
    data.trial = dat;
    data.time  = tim;      

    
  otherwise
    ft_error('unsupported cfg.appenddim');
end % switch

if isequalfsample
  data.fsample = varargin{1}.fsample;
end

% do the general cleanup and bookkeeping at the end of the function
ft_postamble debug
ft_postamble trackconfig
ft_postamble previous varargin
ft_postamble provenance data
ft_postamble history    data
ft_postamble savevar    data<|MERGE_RESOLUTION|>--- conflicted
+++ resolved
@@ -32,7 +32,7 @@
 % structure containing only the channels which are present in all inputs.
 %
 % To manually select the dimension in which the data will be appended use
-% cfg.appenddim  = 'chan', 'rpt' or 'time' 
+% cfg.appenddim  = 'chan', 'rpt' or 'time'
 %
 % To facilitate data-handling and distributed computing you can use
 %   cfg.inputfile   =  ...
@@ -114,22 +114,16 @@
 isequaltime  = true;
 isequallabel = true;
 issamelabel  = true;
-<<<<<<< HEAD
 isequaltrial = true;
 isequalfreq  = true;
-=======
-isequalfsample = true;
->>>>>>> 7dd7a213
 for i=2:numel(varargin)
   isequaltime  = isequaltime  && isequal(varargin{i}.time , varargin{1}.time );
   isequallabel = isequallabel && isequal(varargin{i}.label, varargin{1}.label);
   issamelabel  = issamelabel  && isempty(setxor(varargin{i}.label, varargin{1}.label));
-<<<<<<< HEAD
   isequaltrial = isequaltrial && isequal(numel(varargin{i}.trial),numel(varargin{1}.trial));
-  isequalfreq  = isequalfreq && length(uniquetol([varargin{i}.hdr.Fs,varargin{1}.hdr.Fs],cfg.tolerance))==1;
-=======
-  isequalfsample = isequalfsample && isfield(varargin{i},'fsample') && isfield(varargin{1},'fsample') && isequal(varargin{i}.fsample, varargin{1}.fsample);
->>>>>>> 7dd7a213
+  isequalfreq  = isequalfreq && isfield(varargin{i},'hdr') && isfield(varargin{1},'hdr') && ...
+                             && isfield(varargin{i}.hdr,'Fs') && isfield(varargin{1}.hdr,'Fs') && ...
+                             length(uniquetol([varargin{i}.hdr.Fs,varargin{1}.hdr.Fs],cfg.tolerance))==1;
 end
 
 if isempty(cfg.appenddim) || strcmp(cfg.appenddim, 'auto')
@@ -185,7 +179,7 @@
     else
       ft_error('data has different time, cannot append over channels');
     end
-    
+
   case 'rpt'
     if isequallabel
       % the channels are the same and sorted in the same order
@@ -214,7 +208,7 @@
       data.time  = tim;
       data.label;       % keep it as determined by append_common
     end
-    
+
   case 'time' %AB 2017.10.11
 
     if ~isequallabel
@@ -222,13 +216,13 @@
     end
     if ~isequaltrial
         ft_error('Same number of trials required to append data by time')
-    end  
+    end
     if ~isequalfreq
-        ft_error('Same Fs required to append data by time')        
+        ft_error('Same Fs required to append data by time')
     end
     data.fsample=varargin{1}.hdr.Fs;
-    %data.sampleinfo=[]; 
-    
+    %data.sampleinfo=[];
+
     % the channels are the same and sorted in the same order
     dat = cell(1,0);
     tim = cell(1,0);
@@ -247,9 +241,9 @@
       %data.sampleinfo=[data.sampleinfo;[1,size(trial_dat,2)]];
     end
     data.trial = dat;
-    data.time  = tim;      
-
-    
+    data.time  = tim;
+
+
   otherwise
     ft_error('unsupported cfg.appenddim');
 end % switch
