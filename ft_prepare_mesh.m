function [bnd, cfg] = ft_prepare_mesh(cfg, mri)

% FT_PREPARE_MESH creates a triangulated surface mesh for the volume
% conduction model. The mesh can either be selected manually from raw
% mri data or can be generated starting from a segmented volume
% information stored in the mri structure. FT_PREPARE_MESH can be used
% to create a cortex hull, i.e. the smoothed envelope around the pial
% surface created by freesurfer. The result is a bnd structure which
% contains the information about all segmented surfaces related to mri
% sand are expressed in world coordinates.
%
% Use as
%   bnd = ft_prepare_mesh(cfg)
%   bnd = ft_prepare_mesh(cfg, mri)
%   bnd = ft_prepare_mesh(cfg, seg)
%
% Configuration options:
%   cfg.method      = string, can be 'interactive', 'projectmesh', 'iso2mesh', 'isosurface',
%                     'headshape', 'hexahedral', 'tetrahedral',
%                     'cortexhull', 'fittemplate'
%   cfg.tissue      = cell-array with tissue types or numeric vector with integer values
%   cfg.numvertices = numeric vector, should have same number of elements as cfg.tissue
%   cfg.downsample  = integer number (default = 1, i.e. no downsampling), see FT_VOLUMEDOWNSAMPLE
%   cfg.spmversion  = string, 'spm2', 'spm8', 'spm12' (default = 'spm8')
%
% For method 'headshape you should specify
%   cfg.headshape   = a filename containing headshape, a Nx3 matrix with surface
%                     points, or a structure with a single or multiple boundaries
%
% For method 'cortexhull' you should not give input data, but specify
%   cfg.headshape   = sting, filename containing the pial surface computed by freesurfer recon-all
%
% To facilitate data-handling and distributed computing you can use
%   cfg.inputfile   =  ...
%   cfg.outputfile  =  ...
% If you specify one of these (or both) the input data will be read from a *.mat
% file on disk and/or the output data will be written to a *.mat file. These mat
% files should contain only a single variable, corresponding with the
% input/output structure.
%
% Example
%   mri             = ft_read_mri('Subject01.mri');
%
%   cfg             = [];
%   cfg.output      = {'scalp', 'skull', 'brain'};
%   segmentation    = ft_volumesegment(cfg, mri);
%
%   cfg             = [];
%   cfg.tissue      = {'scalp', 'skull', 'brain'};
%   cfg.numvertices = [800, 1600, 2400];
%   bnd             = ft_prepare_mesh(cfg, segmentation);
%
%   cfg             = [];
%   cfg.method      = 'cortexhull';
%   cfg.headshape   = '/path/to/surf/lh.pial';
%   cfg.fshome      = '/path/to/freesurfer dir';
%   cortex_hull     = ft_prepare_mesh(cfg);
%
% See also FT_VOLUMESEGMENT, FT_PREPARE_HEADMODEL, FT_PLOT_MESH

% Undocumented functionality: at this moment it allows for either
%   bnd = ft_prepare_mesh(cfg)             or
%   bnd = ft_prepare_mesh(cfg, headmodel)
% but more consistent would be to specify a volume conduction model with
%   cfg.headmodel     = structure with volume conduction model, see FT_PREPARE_HEADMODEL
%   cfg.headshape     = name of file containing the volume conduction model, see FT_READ_HEADMODEL
%
% Undocumented options, I have no clue why they exist
%   cfg.method = {'singlesphere' 'concentricspheres' 'localspheres'}

% Copyrights (C) 2009-2012, Robert Oostenveld & Cristiano Micheli
% Copyrights (C) 2012-2013, Robert Oostenveld & Lilla Magyari
%
% This file is part of FieldTrip, see http://www.fieldtriptoolbox.org
% for the documentation and details.
%
%    FieldTrip is free software: you can redistribute it and/or modify
%    it under the terms of the GNU General Public License as published by
%    the Free Software Foundation, either version 3 of the License, or
%    (at your option) any later version.
%
%    FieldTrip is distributed in the hope that it will be useful,
%    but WITHOUT ANY WARRANTY; without even the implied warranty of
%    MERCHANTABILITY or FITNESS FOR A PARTICULAR PURPOSE.  See the
%    GNU General Public License for more details.
%
%    You should have received a copy of the GNU General Public License
%    along with FieldTrip. If not, see <http://www.gnu.org/licenses/>.
%
% $Id$

% these are used by the ft_preamble/ft_postamble function and scripts
ft_revision = '$Id$';
ft_nargin   = nargin;
ft_nargout  = nargout;

% do the general setup of the function
ft_defaults
ft_preamble init
ft_preamble debug
ft_preamble loadvar mri
ft_preamble provenance mri
ft_preamble trackconfig

% the ft_abort variable is set to true or false in ft_preamble_init
if ft_abort
  return
end

% we cannot use nargin, because the data might have been loaded from cfg.inputfile
hasdata = exist('mri', 'var');

% check if the input cfg is valid for this function
cfg = ft_checkconfig(cfg, 'forbidden', {'numcompartments', 'outputfile', 'sourceunits', 'mriunits'});

% get the options
cfg.downsample  = ft_getopt(cfg, 'downsample', 1); % default is no downsampling
cfg.numvertices = ft_getopt(cfg, 'numvertices');   % no default
cfg.smooth      = ft_getopt(cfg, 'smooth');        % no default
cfg.spmversion  = ft_getopt(cfg, 'spmversion', 'spm8');

% Translate the input options in the appropriate default for cfg.method
if isfield(cfg, 'headshape') && ~isempty(cfg.headshape)
  cfg.method = ft_getopt(cfg, 'method', 'headshape');
elseif hasdata && ~strcmp(ft_headmodeltype(mri), 'unknown')
  cfg.method = ft_getopt(cfg, 'method', ft_headmodeltype(mri));
elseif hasdata
  cfg.method = ft_getopt(cfg, 'method', 'projectmesh');
else
  cfg.method = ft_getopt(cfg, 'method', []);
end

if hasdata && cfg.downsample~=1
  % optionally downsample the anatomical volume and/or tissue segmentations
  tmpcfg = keepfields(cfg, {'downsample', 'showcallinfo'});
  mri = ft_volumedownsample(tmpcfg, mri);
  % restore the provenance information and put back cfg.smooth
  tmpsmooth = cfg.smooth;
  [cfg, mri] = rollback_provenance(cfg, mri);
  cfg.smooth = tmpsmooth;
end

switch cfg.method
  case 'interactive'
    % this makes sense with a non-segmented MRI as input
    % call the corresponding helper function
    bnd = prepare_mesh_manual(cfg, mri);

  case {'projectmesh', 'iso2mesh', 'isosurface'}
    % this makes sense with a segmented MRI as input
    % call the corresponding helper function
    bnd = prepare_mesh_segmentation(cfg, mri);

  case 'headshape'
    % call the corresponding helper function
    bnd = prepare_mesh_headshape(cfg);

  case 'hexahedral'
    % the MRI is assumed to contain a segmentation
    % call the corresponding helper function
    bnd = prepare_mesh_hexahedral(cfg, mri);

  case 'tetrahedral'
    % the MRI is assumed to contain a segmentation
    % call the corresponding helper function
    bnd = prepare_mesh_tetrahedral(cfg, mri);

  case {'singlesphere' 'concentricspheres' 'localspheres'}
    % FIXME for localspheres it should be replaced by an outline of the head, see private/headsurface
    fprintf('triangulating the sphere in the volume conductor\n');
    [pos, tri] = makesphere(cfg.numvertices);
    bnd = [];
    mri = ft_determine_units(mri);      % ensure that it has units
    headmodel = ft_datatype_headmodel(mri); % rename it and ensure that it is consistent and up-to-date
    for i=1:length(headmodel.r)
      bnd(i).pos(:,1) = pos(:,1)*headmodel.r(i) + headmodel.o(1);
      bnd(i).pos(:,2) = pos(:,2)*headmodel.r(i) + headmodel.o(2);
      bnd(i).pos(:,3) = pos(:,3)*headmodel.r(i) + headmodel.o(3);
      bnd(i).tri = tri;
    end

  case 'cortexhull'
    bnd = prepare_mesh_cortexhull(cfg);
<<<<<<< HEAD
  
  case 'fittemplate'  
    M   = prepare_mesh_fittemplate(cfg.headshape.pos,cfg.template.pos);
    orig.mri = mri;
    orig = ft_transform_geometry(M,orig);
    bnd = orig.mri;
    
=======

>>>>>>> 2f034816
  otherwise
    ft_error('unsupported cfg.method')
end

% copy the geometrical units from the input to the output
if ~isfield(bnd, 'unit') && hasdata && isfield(mri, 'unit')
  for i=1:numel(bnd)
    bnd(i).unit = mri.unit;
  end
elseif ~isfield(bnd, 'unit')
  bnd = ft_determine_units(bnd);
end

% copy the coordinate system from the input to the output
if ~isfield(bnd, 'coordsys') && hasdata && isfield(mri, 'coordsys')
  for i=1:numel(bnd)
    bnd(i).coordsys = mri.coordsys;
  end
end

% smooth the mesh
if ~isempty(cfg.smooth)
  cfg.headshape = bnd;
  cfg.numvertices = [];
  bnd = prepare_mesh_headshape(cfg);
end

% do the general cleanup and bookkeeping at the end of the function
ft_postamble debug
ft_postamble trackconfig
ft_postamble previous   mri
ft_postamble provenance bnd
ft_postamble history    bnd

%%%%%%%%%%%%%%%%%%%%%%%%%%%%%%%%%%%%%%%%%%%%%%%%%%%%%%%%%%%%%%%%%%%%%%%%%%%%%%%%%%%%
% HELPER FUNCTION
%%%%%%%%%%%%%%%%%%%%%%%%%%%%%%%%%%%%%%%%%%%%%%%%%%%%%%%%%%%%%%%%%%%%%%%%%%%%%%%%%%%%
function [pos, tri] = makesphere(numvertices)

if isempty(numvertices)
  [pos,tri] = icosahedron162;
  fprintf('using the mesh specified by icosaedron162\n');
elseif numvertices==42
  [pos,tri] = icosahedron42;
  fprintf('using the mesh specified by icosaedron%d\n',size(pos,1));
elseif numvertices==162
  [pos,tri] = icosahedron162;
  fprintf('using the mesh specified by icosaedron%d\n',size(pos,1));
elseif numvertices==642
  [pos,tri] = icosahedron642;
  fprintf('using the mesh specified by icosaedron%d\n',size(pos,1));
elseif numvertices==2562
  [pos,tri] = icosahedron2562;
  fprintf('using the mesh specified by icosaedron%d\n',size(pos,1));
else
  [pos, tri] = msphere(numvertices);
  fprintf('using the mesh specified by msphere with %d vertices\n',size(pos,1));
end<|MERGE_RESOLUTION|>--- conflicted
+++ resolved
@@ -181,7 +181,6 @@
 
   case 'cortexhull'
     bnd = prepare_mesh_cortexhull(cfg);
-<<<<<<< HEAD
   
   case 'fittemplate'  
     M   = prepare_mesh_fittemplate(cfg.headshape.pos,cfg.template.pos);
@@ -189,9 +188,6 @@
     orig = ft_transform_geometry(M,orig);
     bnd = orig.mri;
     
-=======
-
->>>>>>> 2f034816
   otherwise
     ft_error('unsupported cfg.method')
 end
